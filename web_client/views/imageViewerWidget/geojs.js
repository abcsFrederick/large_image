--- conflicted
+++ resolved
@@ -98,13 +98,9 @@
      *   exist on the annotation object.  This is useful for temporarily
      *   showing annotations that are not propagated to the server.
      */
-<<<<<<< HEAD
-    drawAnnotation: function (annotation) {
+    drawAnnotation: function (annotation, options) {
         var geo = window.geo;
-=======
-    drawAnnotation: function (annotation, options) {
         options = _.defaults(options || {}, {fetch: true});
->>>>>>> a5d8dde7
         var geojson = annotation.geojson();
         var layer;
         if (_.has(this._layers, annotation.id)) {
