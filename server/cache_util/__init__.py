#!/usr/bin/env python
# -*- coding: utf-8 -*-

###############################################################################
#  Copyright Kitware Inc.
#
#  Licensed under the Apache License, Version 2.0 ( the "License" );
#  you may not use this file except in compliance with the License.
#  You may obtain a copy of the License at
#
#    http://www.apache.org/licenses/LICENSE-2.0
#
#  Unless required by applicable law or agreed to in writing, software
#  distributed under the License is distributed on an "AS IS" BASIS,
#  WITHOUT WARRANTIES OR CONDITIONS OF ANY KIND, either express or implied.
#  See the License for the specific language governing permissions and
#  limitations under the License.
###############################################################################

<<<<<<< HEAD
try:
    from . import loadmodelcache
except ImportError:
    loadmodelcache = None
from .cache import LruCacheMetaclass, tileCache, tileLock, strhash, \
    methodcache
=======
from .cache import LruCacheMetaclass, strhash, methodcache, getTileCache
>>>>>>> aaf3e92e
try:
    from .memcache import MemCache
except ImportError:
    MemCache = None
from .cachefactory import CacheFactory, pickAvailableCache, setConfig, getConfig
from cachetools import cached, Cache, LRUCache


<<<<<<< HEAD
def clearCaches():
    """
    Clear the tilesource caches and the load model cache.  Note that this does
    not clear memcached (which could be done with tileCache._client.flush_all,
    but this can affect programs other than this one).
    """
    if loadmodelcache:
        loadmodelcache.invalidateLoadModelCache()
    for name in LruCacheMetaclass.namedCaches:
        LruCacheMetaclass.namedCaches[name].clear()
    if hasattr(tileCache, 'clear'):
        try:
            if tileLock:
                with tileLock:
                    tileCache.clear()
            else:
                tileCache.clear()
        except Exception:
            pass


__all__ = ('CacheFactory', 'tileCache', 'tileLock', 'MemCache', 'strhash',
           'LruCacheMetaclass', 'pickAvailableCache', 'cached', 'Cache',
           'LRUCache', 'methodcache', 'clearCaches')
=======
__all__ = ('CacheFactory', 'getTileCache', 'MemCache', 'strhash',
           'LruCacheMetaclass', 'pickAvailableCache', 'cached', 'Cache',
           'LRUCache', 'methodcache', 'setConfig', 'getConfig')
>>>>>>> aaf3e92e
<|MERGE_RESOLUTION|>--- conflicted
+++ resolved
@@ -17,16 +17,11 @@
 #  limitations under the License.
 ###############################################################################
 
-<<<<<<< HEAD
 try:
     from . import loadmodelcache
 except ImportError:
     loadmodelcache = None
-from .cache import LruCacheMetaclass, tileCache, tileLock, strhash, \
-    methodcache
-=======
 from .cache import LruCacheMetaclass, strhash, methodcache, getTileCache
->>>>>>> aaf3e92e
 try:
     from .memcache import MemCache
 except ImportError:
@@ -35,7 +30,6 @@
 from cachetools import cached, Cache, LRUCache
 
 
-<<<<<<< HEAD
 def clearCaches():
     """
     Clear the tilesource caches and the load model cache.  Note that this does
@@ -46,7 +40,8 @@
         loadmodelcache.invalidateLoadModelCache()
     for name in LruCacheMetaclass.namedCaches:
         LruCacheMetaclass.namedCaches[name].clear()
-    if hasattr(tileCache, 'clear'):
+    tileCache, tileLock = getTileCache()
+    if tileCache and hasattr(tileCache, 'clear'):
         try:
             if tileLock:
                 with tileLock:
@@ -57,11 +52,6 @@
             pass
 
 
-__all__ = ('CacheFactory', 'tileCache', 'tileLock', 'MemCache', 'strhash',
-           'LruCacheMetaclass', 'pickAvailableCache', 'cached', 'Cache',
-           'LRUCache', 'methodcache', 'clearCaches')
-=======
 __all__ = ('CacheFactory', 'getTileCache', 'MemCache', 'strhash',
            'LruCacheMetaclass', 'pickAvailableCache', 'cached', 'Cache',
-           'LRUCache', 'methodcache', 'setConfig', 'getConfig')
->>>>>>> aaf3e92e
+           'LRUCache', 'methodcache', 'setConfig', 'getConfig')