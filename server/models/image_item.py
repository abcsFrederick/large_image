#!/usr/bin/env python
# -*- coding: utf-8 -*-

#############################################################################
#  Copyright Kitware Inc.
#
#  Licensed under the Apache License, Version 2.0 ( the "License" );
#  you may not use this file except in compliance with the License.
#  You may obtain a copy of the License at
#
#    http://www.apache.org/licenses/LICENSE-2.0
#
#  Unless required by applicable law or agreed to in writing, software
#  distributed under the License is distributed on an "AS IS" BASIS,
#  WITHOUT WARRANTIES OR CONDITIONS OF ANY KIND, either express or implied.
#  See the License for the specific language governing permissions and
#  limitations under the License.
#############################################################################

import json
import os
import pymongo
import six
import time

from girder.constants import SortDir
from girder.exceptions import ValidationException
from girder.models.assetstore import Assetstore
from girder.models.file import File
from girder.models.item import Item
from girder.models.setting import Setting
from girder.models.upload import Upload
from girder.plugins.worker import utils as workerUtils
from girder.plugins.jobs.constants import JobStatus
from girder.plugins.jobs.models.job import Job

from .base import TileGeneralException
from .. import constants
from ..tilesource import AvailableTileSources, TileSourceException

try:
    import PIL.Image
except ImportError:
    logger.warning('Error: Could not import PIL')
    PIL = None
try:
    import numpy
except ImportError:
    logger.warning('Error: Could not import numpy')
    numpy = None

class HistogramException(Exception):
    pass

class HistogramBusyException(HistogramException):
    pass

class ImageItem(Item):
    # We try these sources in this order.  The first entry is the fallback for
    # items that antedate there being multiple options.
    def initialize(self):
        super(ImageItem, self).initialize()
        self.ensureIndices(['largeImage.fileId'])
        File().ensureIndices([([
            ('isLargeImageThumbnail', pymongo.ASCENDING),
            ('attachedToType', pymongo.ASCENDING),
            ('attachedToId', pymongo.ASCENDING),
        ], {})])

    def createImageItem(self, item, fileObj, user=None, token=None,
                        createJob=True, notify=False,
                        quality=90, compression='jpeg'):
        # Using setdefault ensures that 'largeImage' is in the item
        if 'fileId' in item.setdefault('largeImage', {}):
            # TODO: automatically delete the existing large file
            raise TileGeneralException('Item already has a largeImage set.')
        if fileObj['itemId'] != item['_id']:
            raise TileGeneralException('The provided file must be in the '
                                       'provided item.')
        if (item['largeImage'].get('expected') is True and
                'jobId' in item['largeImage']):
            raise TileGeneralException('Item is scheduled to generate a '
                                       'largeImage.')

        item['largeImage'].pop('expected', None)
        item['largeImage'].pop('sourceName', None)

        item['largeImage']['fileId'] = fileObj['_id']
        job = None
        for sourceName in AvailableTileSources:
            if getattr(AvailableTileSources[sourceName], 'girderSource',
                       False):
                if AvailableTileSources[sourceName].canRead(item):
                    item['largeImage']['sourceName'] = sourceName
                    break
        if 'sourceName' not in item['largeImage'] and not createJob:
            raise TileGeneralException(
                'A job must be used to generate a largeImage.')
        if 'sourceName' not in item['largeImage']:
            # No source was successful
            del item['largeImage']['fileId']
            options = {}
            options['quality'] = quality
            options['compression'] = compression
            job = self._createLargeImageJob(item, fileObj, user, token, options)
            item['largeImage']['expected'] = True
            item['largeImage']['notify'] = notify
            item['largeImage']['originalId'] = fileObj['_id']
            item['largeImage']['jobId'] = job['_id']

        self.save(item)
        return job

    def _createLargeImageJob(self, item, fileObj, user, token, options):
        path = os.path.join(os.path.dirname(__file__), '..', 'create_tiff.py')
        with open(path, 'r') as f:
            script = f.read()

        title = 'TIFF conversion: %s' % fileObj['name']
        job = Job().createJob(
            title=title, type='large_image_tiff', handler='worker_handler',
            user=user)
        jobToken = Job().createJobToken(job)

        outputName = os.path.splitext(fileObj['name'])[0] + '.tiff'
        if outputName == fileObj['name']:
            outputName = (os.path.splitext(fileObj['name'])[0] + '.' +
                          time.strftime('%Y%m%d-%H%M%S') + '.tiff')

        quality = options.get('quality', 90)
        compression = options.get('compression', 'jpeg')

        task = {
            'mode': 'python',
            'script': script,
            'name': title,
            'inputs': [{
                'id': 'in_path',
                'target': 'filepath',
                'type': 'string',
                'format': 'text'
            }, {
                'id': 'out_filename',
                'type': 'string',
                'format': 'text'
            }, {
                'id': 'tile_size',
                'type': 'number',
                'format': 'number'
            }, {
                'id': 'quality',
                'type': 'number',
                'format': 'number'
            }, {
                'id': 'compression',
                'type': 'string',
                'format': 'text'
            }],
            'outputs': [{
                'id': 'out_path',
                'target': 'filepath',
                'type': 'string',
                'format': 'text'
            }]
        }

        inputs = {
            'in_path': workerUtils.girderInputSpec(
                fileObj, resourceType='file', token=token),
            'compression': {
                'mode': 'inline',
                'type': 'string',
                'format': 'text',
                'data': compression
            },
            'quality': {
                'mode': 'inline',
                'type': 'number',
                'format': 'number',
                'data': quality
            },
            'tile_size': {
                'mode': 'inline',
                'type': 'number',
                'format': 'number',
                'data': 256
            },
            'out_filename': {
                'mode': 'inline',
                'type': 'string',
                'format': 'text',
                'data': outputName
            }
        }

        outputs = {
            'out_path': workerUtils.girderOutputSpec(
                parent=item, token=token, parentType='item')
        }

        # TODO: Give the job an owner
        job['kwargs'] = {
            'task': task,
            'inputs': inputs,
            'outputs': outputs,
            'jobInfo': workerUtils.jobInfoSpec(job, jobToken),
            'auto_convert': False,
            'validate': False
        }
        job['meta'] = {
            'creator': 'large_image',
            'itemId': str(item['_id']),
            'task': 'createImageItem',
        }

        job = Job().save(job)
        Job().scheduleJob(job)

        return job

    @classmethod
    def _loadTileSource(cls, item, **kwargs):
        if 'largeImage' not in item:
            raise TileSourceException('No large image file in this item.')
        if item['largeImage'].get('expected'):
            raise TileSourceException('The large image file for this item is '
                                      'still pending creation.')

        sourceName = item['largeImage']['sourceName']

        tileSource = AvailableTileSources[sourceName](item, **kwargs)
        return tileSource

    def getMetadata(self, item, **kwargs):
        tileSource = self._loadTileSource(item, **kwargs)
        return tileSource.getMetadata()

    def getTile(self, item, x, y, z, mayRedirect=False, **kwargs):
        tileSource = self._loadTileSource(item, **kwargs)
        tileData = tileSource.getTile(x, y, z, mayRedirect=mayRedirect, **kwargs)
        tileMimeType = tileSource.getTileMimeType()
        return tileData, tileMimeType

    def delete(self, item, skipFileIds=None):
        fields = ('largeImage', 'histogram')
        hasFields = [field for field in fields if field in item]
        for field in hasFields:
            job = None
            if 'jobId' in item[field]:
                try:
                    job = Job().load(item[field]['jobId'], force=True, exc=True)
                except ValidationException:
                    # The job has been deleted, but we still need to clean up
                    # the rest of the tile information
                    pass
            if (item[field].get('expected') and job and
                    job.get('status') in (
                    JobStatus.QUEUED, JobStatus.RUNNING)):
                # cannot cleanly remove the large image, since a conversion
                # job is currently in progress
                # TODO: cancel the job
                # TODO: return a failure error code
                return False

            # If this file was created by the worker job, delete it
            if 'jobId' in item[field]:
                if job:
                    # TODO: does this eliminate all traces of the job?
                    # TODO: do we want to remove the original job?
                    Job().remove(job)
                del item[field]['jobId']

            if 'originalId' in item[field]:
                # The large image file should not be the original file
                assert item[field]['originalId'] != \
                    item[field].get('fileId')

                if ('fileId' in item[field] and (
                        not skipFileIds or
                        item[field]['fileId'] not in skipFileIds)):
                    file = File().load(id=item[field]['fileId'], force=True)
                    if file:
                        File().remove(file)
                del item[field]['originalId']

            del item[field]

        if hasFields:
            item = self.save(item)
        self.removeThumbnailFiles(item)
        return bool(hasFields)

    def getThumbnail(self, item, checkAndCreate=False, width=None, height=None, **kwargs):
        """
        Using a tile source, get a basic thumbnail.  Aspect ratio is
        preserved.  If neither width nor height is given, a default value is
        used.  If both are given, the thumbnail will be no larger than either
        size.

        :param item: the item with the tile source.
        :param width: maximum width in pixels.
        :param height: maximum height in pixels.
        :param **kwargs: optional arguments.  Some options are encoding,
            jpegQuality, jpegSubsampling, tiffCompression, fill.  This is also
            passed to the tile source.
        :returns: thumbData, thumbMime: the image data and the mime type OR
            a generator which will yield a file.
        """
        # check if a thumbnail file exists with a particular key
        keydict = dict(kwargs, width=width, height=height)
        return self._getAndCacheImage(
            item, 'getThumbnail', checkAndCreate, keydict, width=width, height=height, **kwargs)

    def _getAndCacheImage(self, item, imageFunc, checkAndCreate, keydict, **kwargs):
        if 'fill' in keydict and (keydict['fill']).lower() == 'none':
            del keydict['fill']
        keydict = {k: v for k, v in six.viewitems(keydict) if v is not None}
        key = json.dumps(keydict, sort_keys=True, separators=(',', ':'))
        existing = File().findOne({
            'attachedToType': 'item',
            'attachedToId': item['_id'],
            'isLargeImageThumbnail': True,
            'thumbnailKey': key
        })
        if existing:
            if checkAndCreate:
                return True
            if kwargs.get('contentDisposition') != 'attachment':
                contentDisposition = 'inline'
            else:
                contentDisposition = kwargs['contentDisposition']
            return File().download(existing, contentDisposition=contentDisposition)
        tileSource = self._loadTileSource(item, **kwargs)
        result = getattr(tileSource, imageFunc)(**kwargs)
        if result is None:
            thumbData, thumbMime = b'', 'application/octet-stream'
        else:
            thumbData, thumbMime = result
        # The logic on which files to save could be more sophisticated.
        maxThumbnailFiles = int(Setting().get(
            constants.PluginSettings.LARGE_IMAGE_MAX_THUMBNAIL_FILES))
        saveFile = maxThumbnailFiles > 0
        if saveFile:
            # Make sure we don't exceed the desired number of thumbnails
            self.removeThumbnailFiles(item, maxThumbnailFiles - 1)
            # Save the thumbnail as a file
            thumbfile = Upload().uploadFromFile(
                six.BytesIO(thumbData), size=len(thumbData),
                name='_largeImageThumbnail', parentType='item', parent=item,
                user=None, mimeType=thumbMime, attachParent=True)
            if not len(thumbData) and 'received' in thumbfile:
                thumbfile = Upload().finalizeUpload(
                    thumbfile, Assetstore().load(thumbfile['assetstoreId']))
            thumbfile.update({
                'isLargeImageThumbnail': True,
                'thumbnailKey': key,
            })
            # Ideally, we would check that the file is still wanted before we
            # save it.  This is probably impossible without true transactions in
            # Mongo.
            File().save(thumbfile)
        # Return the data
        return thumbData, thumbMime

    def removeThumbnailFiles(self, item, keep=0, sort=None, **kwargs):
        """
        Remove all large image thumbnails from an item.

        :param item: the item that owns the thumbnails.
        :param keep: keep this many entries.
        :param sort: the sort method used.  The first (keep) records in this
            sort order are kept.
        :param **kwargs: additional parameters to determine which files to
            remove.
        :returns: a tuple of (the number of files before removal, the number of
            files removed).
        """
        if not sort:
            sort = [('_id', SortDir.DESCENDING)]
        query = {
            'attachedToType': 'item',
            'attachedToId': item['_id'],
            'isLargeImageThumbnail': True,
        }
        query.update(kwargs)
        present = 0
        removed = 0
        for file in File().find(query, sort=sort):
            present += 1
            if keep > 0:
                keep -= 1
                continue
            File().remove(file)
            removed += 1
        return (present, removed)

    def getRegion(self, item, **kwargs):
        """
        Using a tile source, get an arbitrary region of the image, optionally
        scaling the results.  Aspect ratio is preserved.

        :param item: the item with the tile source.
        :param **kwargs: optional arguments.  Some options are left, top,
            right, bottom, regionWidth, regionHeight, units, width, height,
            encoding, jpegQuality, jpegSubsampling, and tiffCompression.  This
            is also passed to the tile source.
        :returns: regionData, regionMime: the image data and the mime type.
        """
        tileSource = self._loadTileSource(item, **kwargs)
        regionData, regionMime = tileSource.getRegion(**kwargs)
        return regionData, regionMime

    def getPixel(self, item, **kwargs):
        """
        Using a tile source, get a single pixel from the image.

        :param item: the item with the tile source.
        :param **kwargs: optional arguments.  Some options are left, top.
        :returns: a dictionary of the color channel values, possibly with
            additional information
        """
        tileSource = self._loadTileSource(item, **kwargs)
        return tileSource.getPixel(**kwargs)

    def tileSource(self, item, **kwargs):
        """
        Get a tile source for an item.

        :param item: the item with the tile source.
        :return: magnification, width of a pixel in mm, height of a pixel in mm.
        """
        return self._loadTileSource(item, **kwargs)

    def getAssociatedImagesList(self, item, **kwargs):
        """
        Return a list of associated images.

        :param item: the item with the tile source.
        :return: a list of keys of associated images.
        """
        tileSource = self._loadTileSource(item, **kwargs)
        return tileSource.getAssociatedImagesList()

    def getAssociatedImage(self, item, imageKey, checkAndCreate=False, *args, **kwargs):
        """
        Return an associated image.

        :param item: the item with the tile source.
        :param imageKey: the key of the associated image to retreive.
        :param **kwargs: optional arguments.  Some options are width, height,
            encoding, jpegQuality, jpegSubsampling, and tiffCompression.
        :returns: imageData, imageMime: the image data and the mime type, or
            None if the associated image doesn't exist.
        """
        keydict = dict(kwargs, imageKey=imageKey)
        return self._getAndCacheImage(
<<<<<<< HEAD
            item, 'getAssociatedImage', keydict, imageKey=imageKey, **kwargs)

    def _getHistogram(self, item, **kwargs):
        # TODO: this needs to be a job
        if numpy is None:
            raise NotImplementedError('numpy required for image histogram')
        if 'largeImage' not in item:
            raise TileSourceException('No large image file in this item.')
        if item['largeImage'].get('expected'):
            raise TileSourceException('The large image file for this item is '
                                      'still pending creation.')
        if item['largeImage'].get('originalId'):
            # TODO: permissions
            fileObj = File().load(id=item['largeImage']['originalId'], force=True)
            if PIL is None:
                raise NotImplementedError('PIL required for image histogram')
            image = PIL.Image.open(File().open(fileObj))
            array = numpy.array(image)
        else:
            # TODO: histogram from tile image
            raise TileSourceException('No original image to generate histogram')
            #sourceName = item['largeImage']['sourceName']
            #tileSource = AvailableTileSources[sourceName](item, **kwargs)
            #array, _ = tileSource.getRegion(format=TILE_FORMAT_NUMPY, **kwargs)

        histogram_kwargs = {}

        if 'n' in kwargs:
            histogram_kwargs['bins'] = kwargs['n']

        if array.ndim == 2:
            if 'label' in kwargs and kwargs['label']:
                array = array[numpy.nonzero(array)]
            hist, binEdges = numpy.histogram(array, **histogram_kwargs)
            nonzero = numpy.nonzero(hist)
            hist = hist[nonzero]
            binEdges = binEdges[nonzero]
            result = {'values': list(hist), 'bins': list(binEdges)}
        elif array.ndim == 3:
            # TODO: implement RGB(A)
            result = {}
            for i, channel in enumerate(('red', 'green', 'blue')):
                hist, binEdges = numpy.histogram(array[:, :, i],
                                                  **histogram_kwargs)
                result[channel] = {
                    'values': list(hist),
                    'bins': list(binEdges),
                }
        else:
            raise ValueError('invalid dimensions for image')

        return result

    def _createHistogramJob(self, item, fileObj, user, token, options):
        path = os.path.join(os.path.dirname(__file__), '..', 'create_histogram.py')
        with open(path, 'r') as f:
            script = f.read()

        title = 'Histogram computation: %s' % fileObj['name']
        job = Job().createJob(title=title, type='large_image_histogram',
                              handler='worker_handler', user=user)
        jobToken = Job().createJobToken(job)

        task = {
            'mode': 'python',
            'script': script,
            'name': title,
            'inputs': [{
                'id': 'in_path',
                'target': 'filepath',
                'type': 'string',
                'format': 'text'
            }, {
                'id': 'bins',
                'type': 'number',
                'format': 'number',
            }, {
                'id': 'label',
                'type': 'boolean',
                'format': 'boolean',
            }, {
                'id': 'bitmask',
                'type': 'boolean',
                'format': 'boolean',
            }],
            'outputs': [{
                'id': 'histogram',
                'target': 'memory',
                'type': 'string',
                'format': 'text',
            }],
        }

        inputs = {
            'in_path': workerUtils.girderInputSpec(
                fileObj, resourceType='file', token=token),
            'bins': {
                'mode': 'inline',
                'type': 'number',
                'format': 'number',
                'data': options.get('n', 256),
            },
            'label': {
                'mode': 'inline',
                'type': 'boolean',
                'format': 'boolean',
                'data': options.get('label', False),
            },
            'bitmask': {
                'mode': 'inline',
                'type': 'boolean',
                'format': 'boolean',
                'data': options.get('bitmask', False),
            },
        }

        outputs = {
            'histogram': workerUtils.girderOutputSpec(item, token,
                                                      parentType='item',
                                                      name='histogram.json'),
        }

        job['kwargs'] = {
            'task': task,
            'inputs': inputs,
            'outputs': outputs,
            'jobInfo': workerUtils.jobInfoSpec(job, jobToken),
            'auto_convert': True,
            'validate': True,
        }

        job['meta'] = {
            'creator': 'large_image',
            'itemId': str(item['_id']),
            'task': 'createHistogramItem',
        }

        job = Job().save(job)
        Job().scheduleJob(job)

        return job

    def createHistogramItem(self, item, fileObj, user=None, token=None,
                           notify=False, bins=256, label=False, bitmask=False):
        if 'fileId' in item.setdefault('histogram', {}):
            histogramFileId = item['histogram']['fileId']
            histogramFile = File().load(histogramFileId, force=True)
            if histogramFile:
                File().remove(histogramFile)
            del item['histogram']['fileId']
        if fileObj['itemId'] != item['_id']:
            raise HistogramException('The provided file must be in the '
                                     'provided item.')
        if (item['histogram'].get('expected') is True and
                'jobId' in item['histogram']):
            raise HistogramBusyException('Item is scheduled to generate a '
                                         'histogram.')

        item['histogram'].pop('expected', None)

        #item['histogram']['fileId'] = fileObj['_id']
        job = None

        # TODO: check if exists

        options = {
            'bins': bins,
            'label': label,
            'bitmask': bitmask,
        }
        job = self._createHistogramJob(item, fileObj, user, token, options)
        item['histogram']['expected'] = True
        item['histogram']['notify'] = notify
        item['histogram']['originalId'] = fileObj['_id']
        item['histogram']['jobId'] = job['_id']
        item['histogram']['bins'] = options['bins']
        item['histogram']['label'] = options['label']
        item['histogram']['bitmask'] = options['bitmask']

        self.save(item)
        #return job
        return item 

    def getHistogram(self, item, bins=256, label=False, bitmask=False):
        try:
            histogramFileId = item['histogram']['fileId']
            histogramFile = File().load(histogramFileId, force=True)
        except (KeyError, ValidationException) as e:
            raise HistogramException(
                'No histogram file in this item: %s' % item['_id'])
        if not histogramFile:
            raise HistogramException(
                'No histogram file in this item: %s' % item['_id'])
        histogram = json.load(File().open(histogramFile))
        if (histogram['bins'] != bins or histogram['label'] != label or
               histogram['bitmask'] != bitmask):
            raise HistogramException(
                'No histogram file in this item: %s' % item['_id'])
        return histogram
=======
            item, 'getAssociatedImage', checkAndCreate, keydict, imageKey=imageKey, **kwargs)
>>>>>>> 1909f760
<|MERGE_RESOLUTION|>--- conflicted
+++ resolved
@@ -454,8 +454,7 @@
         """
         keydict = dict(kwargs, imageKey=imageKey)
         return self._getAndCacheImage(
-<<<<<<< HEAD
-            item, 'getAssociatedImage', keydict, imageKey=imageKey, **kwargs)
+            item, 'getAssociatedImage', checkAndCreate, keydict, imageKey=imageKey, **kwargs)
 
     def _getHistogram(self, item, **kwargs):
         # TODO: this needs to be a job
@@ -653,7 +652,4 @@
                histogram['bitmask'] != bitmask):
             raise HistogramException(
                 'No histogram file in this item: %s' % item['_id'])
-        return histogram
-=======
-            item, 'getAssociatedImage', checkAndCreate, keydict, imageKey=imageKey, **kwargs)
->>>>>>> 1909f760
+        return histogram