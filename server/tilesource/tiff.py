#!/usr/bin/env python
# -*- coding: utf-8 -*-

###############################################################################
#  Copyright Kitware Inc.
#
#  Licensed under the Apache License, Version 2.0 ( the "License" );
#  you may not use this file except in compliance with the License.
#  You may obtain a copy of the License at
#
#    http://www.apache.org/licenses/LICENSE-2.0
#
#  Unless required by applicable law or agreed to in writing, software
#  distributed under the License is distributed on an "AS IS" BASIS,
#  WITHOUT WARRANTIES OR CONDITIONS OF ANY KIND, either express or implied.
#  See the License for the specific language governing permissions and
#  limitations under the License.
###############################################################################

import base64
import itertools
import math
import six
from six import BytesIO
from six.moves import range

from .base import FileTileSource, TileSourceException
from ..cache_util import LruCacheMetaclass, methodcache
from .tiff_reader import TiledTiffDirectory, TiffException, \
    InvalidOperationTiffException, IOTiffException, ValidationTiffException

try:
    import girder
    from girder import logger
    from .base import GirderTileSource
except ImportError:
    girder = None
    import logging as logger
    logger.getLogger().setLevel(logger.INFO)
from .base import TILE_FORMAT_PIL

try:
    import PIL.Image
except ImportError:
    PIL = None


@six.add_metaclass(LruCacheMetaclass)
class TiffFileTileSource(FileTileSource):
    """
    Provides tile access to TIFF files.
    """
    cacheName = 'tilesource'
    name = 'tifffile'

    def __init__(self, item, **kwargs):
        super(TiffFileTileSource, self).__init__(item, **kwargs)

        largeImagePath = self._getLargeImagePath()
        lastException = None
        # Associated images are smallish TIFF images that have an image
        # description and are not tiled.  They have their own TIFF directory.
        # Individual TIFF images can also have images embedded into their
        # directory as tags (this is a vendor-specific method of adding more
        # images into a file) -- those are stored in the individual
        # directories' _embeddedImages field.
        self._associatedImages = {}

        # Query all know directories in the tif file.  Only keep track of
        # directories that contain tiled images.
        alldir = []
        for directoryNum in itertools.count():
            try:
                td = TiledTiffDirectory(largeImagePath, directoryNum)
            except ValidationTiffException as exc:
                lastException = exc
<<<<<<< HEAD
=======
                self._addAssociatedImage(largeImagePath, directoryNum)
>>>>>>> 8b9d9360
                continue
            except TiffException as exc:
                if not lastException:
                    lastException = exc
                break
            if not td.tileWidth or not td.tileHeight:
                continue
            # Calculate the tile level, where 0 is a single tile, 1 is up to a
            # set of 2x2 tiles, 2 is 4x4, etc.
            level = max(0, int(math.ceil(math.log(max(
                float(td.imageWidth) / td.tileWidth,
                float(td.imageHeight) / td.tileHeight)) / math.log(2))))
            # Store information for sorting with the directory.
            alldir.append((td.tileWidth * td.tileHeight, level, td))
        # If there are no tiled images, raise an exception.
        if not len(alldir):
            msg = 'File %s didn\'t meet requirements for tile source: %s' % (
                largeImagePath, lastException)
            logger.debug(msg)
            raise TileSourceException(msg)
        # Sort the known directories by image area (width * height).  Given
        # equal area, sort by the level.
        alldir.sort()
        # The highest resolution image is our preferred image
        highest = alldir[-1][-1]
        directories = {}
        # Discard any images that use a different tiling scheme than our
        # preferred image
        for tdir in alldir:
            td = tdir[-1]
            level = tdir[-2]
            if (td.tileWidth != highest.tileWidth or
                    td.tileHeight != highest.tileHeight):
                continue
            directories[level] = td

        # Sort the directories so that the highest resolution is the last one;
        # if a level is missing, put a None value in its place.
        self._tiffDirectories = [directories.get(key) for key in
                                 range(max(directories.keys()) + 1)]

        self.tileWidth = highest.tileWidth
        self.tileHeight = highest.tileHeight
        self.levels = len(self._tiffDirectories)
        self.sizeX = highest.imageWidth
        self.sizeY = highest.imageHeight

    def _addAssociatedImage(self, largeImagePath, directoryNum):
        """
        Check if the specfied TIFF directory contains a non-tiled image with a
        sensible image description that can be used as an ID.  If so, and if
        the image isn't too large, add this image as an associated image.

        :param largeImagePath: path to the TIFF file.
        :param directoryNum: libtiff directory number of the image.
        """
        try:
            associated = TiledTiffDirectory(largeImagePath, directoryNum, False)
            id = associated._tiffInfo.get(
                'imagedescription').strip().split(None, 1)[0].lower()
            # Only use this as an associated image if the parsed id is
            # a reasonable length, alphanumeric characters, and the
            # image isn't too large.
            if (id.isalnum() and len(id) > 3 and len(id) <= 20 and
                    associated._pixelInfo['width'] <= 8192 and
                    associated._pixelInfo['height'] <= 8192):
                self._associatedImages[id] = associated._tiffFile.read_image()
        except (TiffException, AttributeError):
            # If we can't validate or read an associated image or it has no
            # useful imagedescription, fail quietly without adding an
            # associated image.
            pass
        except Exception:
            # If we fail for other reasons, don't raise an exception, but log
            # what happened.
            logger.exception('Could not use non-tiled TIFF image as an associated image.')

    def getNativeMagnification(self):
        """
        Get the magnification at a particular level.

        :return: magnification, width of a pixel in mm, height of a pixel in mm.
        """
        pixelInfo = self._tiffDirectories[-1].pixelInfo
        mm_x = pixelInfo.get('mm_x')
        mm_y = pixelInfo.get('mm_y')
        # Estimate the magnification if we don't have a direct value
        mag = pixelInfo.get('magnification', 0.01 / mm_x if mm_x else None)
        return {
            'magnification': mag,
            'mm_x': mm_x,
            'mm_y': mm_y,
        }

    @methodcache()
    def getTile(self, x, y, z, pilImageAllowed=False, sparseFallback=False,
                **kwargs):
        try:
            if self._tiffDirectories[z] is None:
                if sparseFallback:
                    raise IOTiffException('Missing z level %d' % z)
                tile = self.getTileFromEmptyDirectory(x, y, z)
                format = TILE_FORMAT_PIL
            else:
                tile = self._tiffDirectories[z].getTile(x, y)
                format = 'JPEG'
            if PIL and isinstance(tile, PIL.Image.Image):
                format = TILE_FORMAT_PIL
            return self._outputTile(tile, format, x, y, z, pilImageAllowed,
                                    **kwargs)
        except IndexError:
            raise TileSourceException('z layer does not exist')
        except InvalidOperationTiffException as e:
            raise TileSourceException(e.args[0])
        except IOTiffException as e:
            if sparseFallback and z and PIL:
                image = self.getTile(x / 2, y / 2, z - 1, pilImageAllowed=True,
                                     sparseFallback=sparseFallback, edge=False)
                if not isinstance(image, PIL.Image.Image):
                    image = PIL.Image.open(BytesIO(image))
                image = image.crop((
                    self.tileWidth / 2 if x % 2 else 0,
                    self.tileHeight / 2 if y % 2 else 0,
                    self.tileWidth if x % 2 else self.tileWidth / 2,
                    self.tileHeight if y % 2 else self.tileHeight / 2))
                image = image.resize((self.tileWidth, self.tileHeight))
                return self._outputTile(image, 'PIL', x, y, z, pilImageAllowed,
                                        **kwargs)
            raise TileSourceException('Internal I/O failure: %s' % e.args[0])

    def getTileFromEmptyDirectory(self, x, y, z):
        """
        Given the x, y, z tile location in an unpopulated level, get tiles from
        higher resolution levels to make the lower-res tile.

        :param x: location of tile within original level.
        :param y: location of tile within original level.
        :param z: original level.
        :returns: tile in PIL format.
        """
        scale = 1
        while self._tiffDirectories[z] is None:
            scale *= 2
            z += 1
        tile = PIL.Image.new(
            'RGBA', (self.tileWidth * scale, self.tileHeight * scale))
        maxX = 2.0 ** (z + 1 - self.levels) * self.sizeX / self.tileWidth
        maxY = 2.0 ** (z + 1 - self.levels) * self.sizeY / self.tileHeight
        for newX in range(scale):
            for newY in range(scale):
                if ((newX or newY) and ((x * scale + newX) >= maxX or
                                        (y * scale + newY) >= maxY)):
                    continue
                subtile = self.getTile(
                    x * scale + newX, y * scale + newY, z,
                    pilImageAllowed=True, sparseFallback=True, edge=False)
                if not isinstance(subtile, PIL.Image.Image):
                    subtile = PIL.Image.open(BytesIO(subtile))
                tile.paste(subtile, (newX * self.tileWidth,
                                     newY * self.tileHeight))
        return tile.resize((self.tileWidth, self.tileHeight),
                           PIL.Image.LANCZOS)

    def getPreferredLevel(self, level):
        """
        Given a desired level (0 is minimum resolution, self.levels - 1 is max
        resolution), return the level that contains actual data that is no
        lower resolution.

        :param level: desired level
        :returns level: a level with actual data that is no lower resolution.
        """
        level = max(0, min(level, self.levels - 1))
        while self._tiffDirectories[level] is None and level < self.levels - 1:
            level += 1
        return level

    def getAssociatedImagesList(self):
        """
        Get a list of all associated images.

        :return: the list of image keys.
        """
        imageList = set(self._associatedImages)
        for td in self._tiffDirectories:
            if td is not None:
                imageList |= set(td._embeddedImages)
        return sorted(imageList)

    def _getAssociatedImage(self, imageKey):
        """
        Get an associated image in PIL format.

        :param imageKey: the key of the associated image.
        :return: the image in PIL format or None.
        """
        # The values in _embeddedImages are sometimes duplicated with the
        # _associatedImages.  There are some sample files where libtiff's
        # read_image fails to read the _associatedImage properly because of
        # separated jpeg information.  For the samples we currently have,
        # preferring the _embeddedImages is sufficient, but if find other files
        # with seemingly bad associated images, we may need to read them with a
        # more complex process than read_image.
        for td in self._tiffDirectories:
            if td is not None and imageKey in td._embeddedImages:
                image = PIL.Image.open(BytesIO(base64.b64decode(td._embeddedImages[imageKey])))
                return image
        if imageKey in self._associatedImages:
            return PIL.Image.fromarray(self._associatedImages[imageKey])
        return None


if girder:
    class TiffGirderTileSource(TiffFileTileSource, GirderTileSource):
        """
        Provides tile access to Girder items with a TIFF file.
        """
        cacheName = 'tilesource'
        name = 'tiff'<|MERGE_RESOLUTION|>--- conflicted
+++ resolved
@@ -74,10 +74,7 @@
                 td = TiledTiffDirectory(largeImagePath, directoryNum)
             except ValidationTiffException as exc:
                 lastException = exc
-<<<<<<< HEAD
-=======
                 self._addAssociatedImage(largeImagePath, directoryNum)
->>>>>>> 8b9d9360
                 continue
             except TiffException as exc:
                 if not lastException:
