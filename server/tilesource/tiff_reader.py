#!/usr/bin/env python
# -*- coding: utf-8 -*-

###############################################################################
#  Copyright Kitware Inc.
#
#  Licensed under the Apache License, Version 2.0 ( the "License" );
#  you may not use this file except in compliance with the License.
#  You may obtain a copy of the License at
#
#    http://www.apache.org/licenses/LICENSE-2.0
#
#  Unless required by applicable law or agreed to in writing, software
#  distributed under the License is distributed on an "AS IS" BASIS,
#  WITHOUT WARRANTIES OR CONDITIONS OF ANY KIND, either express or implied.
#  See the License for the specific language governing permissions and
#  limitations under the License.
###############################################################################

import ctypes
import os
import six

from functools import partial
from libtiff import libtiff_ctypes
from xml.etree import cElementTree

from ..cache_util import LRUCache, strhash, methodcache

try:
    from girder import logger
except ImportError:
    import logging as logger
    logger.getLogger().setLevel(logger.INFO)
try:
    import PIL.Image
except ImportError:
    PIL = None


def patchLibtiff():
    libtiff_ctypes.libtiff.TIFFFieldWithTag.restype = \
        ctypes.POINTER(libtiff_ctypes.TIFFFieldInfo)
    libtiff_ctypes.libtiff.TIFFFieldWithTag.argtypes = \
        (libtiff_ctypes.TIFF, libtiff_ctypes.c_ttag_t)

    # BigTIFF 64-bit unsigned integer
    libtiff_ctypes.TIFFDataType.TIFF_LONG8 = 16
    # BigTIFF 64-bit signed integer
    libtiff_ctypes.TIFFDataType.TIFF_SLONG8 = 17
    # BigTIFF 64-bit unsigned integer (offset)
    libtiff_ctypes.TIFFDataType.TIFF_IFD8 = 18


patchLibtiff()


class TiffException(Exception):
    pass


class InvalidOperationTiffException(TiffException):
    """
    An exception caused by the user making an invalid request of a TIFF file.
    """
    pass


class IOTiffException(TiffException):
    """
    An exception caused by an internal failure, due to an invalid file or other
    error.
    """
    pass


class ValidationTiffException(TiffException):
    """
    An exception caused by the TIFF reader not being able to support a given
    file.
    """
    pass


class TiledTiffDirectory(object):

    CoreFunctions = [
        'SetDirectory', 'GetField', 'LastDirectory', 'GetMode', 'IsTiled',
        'IsByteSwapped', 'IsUpSampled', 'IsMSB2LSB', 'NumberOfStrips'
    ]

    def __init__(self, filePath, directoryNum):
        """
        Create a new reader for a tiled image file directory in a TIFF file.

        :param filePath: A path to a TIFF file on disk.
        :type filePath: str
        :param directoryNum: The number of the TIFF image file directory to
        open.
        :type directoryNum: int
        :raises: InvalidOperationTiffException or IOTiffException or
        ValidationTiffException
        """
        # TODO how many to keep in the cache
        # create local cache to store Jpeg tables and
        # getTileByteCountsType

        self.cache = LRUCache(10)

        self._tiffFile = None

        import sys
        sys.stderr.write('%d %s\n' % (os.path.getsize(filePath), filePath))  # ##DWM::
        self._open(filePath, directoryNum)
        self._loadMetadata()
        logger.debug('TiffDirectory %d Information %r',
                     directoryNum, self._tiffInfo)
        try:
            self._validate()
        except ValidationTiffException:
            self._close()
            raise

    def __del__(self):
        self._close()

    def _open(self, filePath, directoryNum):
        """
        Open a TIFF file to a given file and IFD number.

        :param filePath: A path to a TIFF file on disk.
        :type filePath: str
        :param directoryNum: The number of the TIFF IFD to be used.
        :type directoryNum: int
        :raises: InvalidOperationTiffException or IOTiffException
        """
        self._close()
        if not os.path.isfile(filePath):
            raise InvalidOperationTiffException(
                'TIFF file does not exist: %s' % filePath)
        try:
            bytePath = filePath
            if not isinstance(bytePath, six.binary_type):
                bytePath = filePath.encode('utf8')
            self._tiffFile = libtiff_ctypes.TIFF.open(bytePath)
        except TypeError:
            raise IOTiffException(
                'Could not open TIFF file: %s' % filePath)
        # pylibtiff changed the case of some functions between version 0.4 and
        # the version that supports libtiff 4.0.6.  To support both, ensure
        # that the cased functions exist.
        for func in self.CoreFunctions:
            if (not hasattr(self._tiffFile, func) and
                    hasattr(self._tiffFile, func.lower())):
                setattr(self._tiffFile, func, getattr(
                    self._tiffFile, func.lower()))

        self._directoryNum = directoryNum
        if self._tiffFile.SetDirectory(self._directoryNum) != 1:
            self._tiffFile.close()
            raise IOTiffException(
                'Could not set TIFF directory to %d' % directoryNum)

    def _close(self):
        if self._tiffFile:
            self._tiffFile.close()
            self._tiffFile = None

    def _validate(self):
        """
        Validate that this TIFF file and directory are suitable for reading.

        :raises: ValidationTiffException
        """
        # For any non-supported file, we probably can add a conversion task in
        # the create_image.py script, such as flatten or colourspace.  These
        # should only be done if necessary, which would require the conversion
        # job to check output and perform subsequent processing as needed.
        if (self._tiffInfo.get('samplesperpixel') != 1 and
                self._tiffInfo.get('samplesperpixel') < 3):
            raise ValidationTiffException(
                'Only RGB and greyscale TIFF files are supported')

        if self._tiffInfo.get('bitspersample') != 8:
            raise ValidationTiffException(
                'Only single-byte sampled TIFF files are supported')

        if self._tiffInfo.get('sampleformat') not in (
                None,  # default is still SAMPLEFORMAT_UINT
                libtiff_ctypes.SAMPLEFORMAT_UINT):
            raise ValidationTiffException(
                'Only unsigned int sampled TIFF files are supported')

        if self._tiffInfo.get('planarconfig') != libtiff_ctypes.PLANARCONFIG_CONTIG:
            raise ValidationTiffException(
                'Only contiguous planar configuration TIFF files are supported')

        if self._tiffInfo.get('photometric') not in (
                libtiff_ctypes.PHOTOMETRIC_MINISBLACK,
                libtiff_ctypes.PHOTOMETRIC_RGB,
                libtiff_ctypes.PHOTOMETRIC_YCBCR):
            raise ValidationTiffException(
                'Only greyscale (black is 0), RGB, and YCbCr photometric '
                'interpretation TIFF files are supported')

        if self._tiffInfo.get('orientation') != libtiff_ctypes.ORIENTATION_TOPLEFT:
            raise ValidationTiffException(
                'Only top-left orientation TIFF files are supported')

        if self._tiffInfo.get('compression') not in (
                libtiff_ctypes.COMPRESSION_JPEG, 33003, 33005):
            raise ValidationTiffException(
                'Only JPEG compression TIFF files are supported')

        if (not self._tiffInfo.get('istiled') or
                not self._tiffInfo.get('tilewidth') or
                not self._tiffInfo.get('tilelength')):
            raise ValidationTiffException('Only tiled TIFF files are supported')

        if (self._tiffInfo.get('compression') == libtiff_ctypes.COMPRESSION_JPEG and
                self._tiffInfo.get('jpegtablesmode') !=
                libtiff_ctypes.JPEGTABLESMODE_QUANT |
                libtiff_ctypes.JPEGTABLESMODE_HUFF):
            raise ValidationTiffException(
                'Only TIFF files with separate Huffman and quantization '
                'tables are supported')

    def _loadMetadata(self):
        fields = [key.split('_', 1)[1].lower() for key in
                  dir(libtiff_ctypes.tiff_h) if key.startswith('TIFFTAG_')]
        info = {}
        for field in fields:
            try:
                value = self._tiffFile.GetField(field)
                if value is not None:
                    info[field] = value
            except TypeError as err:
                logger.debug('Loading field "%s" in directory number %d '
                             'resulted in TypeError - "%s"',
                             field, self._directoryNum, err)

        for func in self.CoreFunctions[2:]:
            if hasattr(self._tiffFile, func):
                value = getattr(self._tiffFile, func)()
                if value:
                    info[func.lower()] = value
        self._tiffInfo = info
        self._tileWidth = info.get('tilewidth')
        self._tileHeight = info.get('tilelength')
        self._imageWidth = info.get('imagewidth')
        self._imageHeight = info.get('imagelength')
        self.parse_image_description(info.get('imagedescription', ''))

    @methodcache(key=partial(strhash, '_getJpegTables'))
    def _getJpegTables(self):
        """
        Get the common JPEG Huffman-coding and quantization tables.

        See http://www.awaresystems.be/imaging/tiff/tifftags/jpegtables.html
        for more information.

        :return: All Huffman and quantization tables, with JPEG table start
        markers.
        :rtype: bytes
        :raises: Exception
        """
        # TIFFTAG_JPEGTABLES uses (uint32*, void**) output arguments
        # http://www.remotesensing.org/libtiff/man/TIFFGetField.3tiff.html

        tableSize = ctypes.c_uint32()
        tableBuffer = ctypes.c_voidp()

        libtiff_ctypes.libtiff.TIFFGetField.argtypes = \
            libtiff_ctypes.libtiff.TIFFGetField.argtypes[:2] + \
            [ctypes.POINTER(ctypes.c_uint32), ctypes.POINTER(ctypes.c_void_p)]
        if libtiff_ctypes.libtiff.TIFFGetField(
                self._tiffFile,
                libtiff_ctypes.TIFFTAG_JPEGTABLES,
                ctypes.byref(tableSize),
                ctypes.byref(tableBuffer)) != 1:
            raise IOTiffException('Could not get JPEG Huffman /'
                                  ' quantization tables')

        tableSize = tableSize.value
        tableBuffer = ctypes.cast(tableBuffer, ctypes.POINTER(ctypes.c_char))

        if tableBuffer[:2] != b'\xff\xd8':
            raise IOTiffException('Missing JPEG Start Of Image marker in'
                                  ' tables')
        if tableBuffer[tableSize - 2:tableSize] != b'\xff\xd9':
            raise IOTiffException('Missing JPEG End Of Image marker in tables')
        if tableBuffer[2:4] not in (b'\xff\xc4', b'\xff\xdb'):
            raise IOTiffException('Missing JPEG Huffman or Quantization Table'
                                  ' marker')

        # Strip the Start / End Of Image markers
        tableData = tableBuffer[2:tableSize - 2]
        return tableData

    def _toTileNum(self, x, y):
        """
        Get the internal tile number of a tile, from its row and column index.

        :param x: The column index of the desired tile.
        :type x: int
        :param y: The row index of the desired tile.
        :type y: int
        :return: The internal tile number of the desired tile.
        :rtype int
        :raises: InvalidOperationTiffException
        """
        # TIFFCheckTile and TIFFComputeTile require pixel coordinates
        pixelX = x * self._tileWidth
        pixelY = y * self._tileHeight

        if pixelX >= self._imageWidth or pixelY >= self._imageHeight:
            raise InvalidOperationTiffException(
                'Tile x=%d, y=%d does not exist' % (x, y))
        if libtiff_ctypes.libtiff.TIFFCheckTile(
                self._tiffFile, pixelX, pixelY, 0, 0) == 0:
            raise InvalidOperationTiffException(
                'Tile x=%d, y=%d does not exist' % (x, y))

        tileNum = libtiff_ctypes.libtiff.TIFFComputeTile(
            self._tiffFile, pixelX, pixelY, 0, 0).value
        return tileNum

    @methodcache(key=partial(strhash, '_getTileByteCountsType'))
    def _getTileByteCountsType(self):
        """
        Get data type of the elements in the TIFFTAG_TILEBYTECOUNTS array.

        :return: The element type in TIFFTAG_TILEBYTECOUNTS.
        :rtype: ctypes.c_uint64 or ctypes.c_uint16
        :raises: IOTiffException
        """
        tileByteCountsFieldInfo = libtiff_ctypes.libtiff.TIFFFieldWithTag(
            self._tiffFile, libtiff_ctypes.TIFFTAG_TILEBYTECOUNTS).contents
        tileByteCountsLibtiffType = tileByteCountsFieldInfo.field_type

        if tileByteCountsLibtiffType == libtiff_ctypes.TIFFDataType.TIFF_LONG8:
            return ctypes.c_uint64
        elif tileByteCountsLibtiffType == \
                libtiff_ctypes.TIFFDataType.TIFF_SHORT:
            return ctypes.c_uint16
        else:
            raise IOTiffException('Invalid type for TIFFTAG_TILEBYTECOUNTS:'
                                  ' %s' % tileByteCountsLibtiffType)

    def _getJpegFrameSize(self, tileNum):
        """
        Get the file size in bytes of the raw encoded JPEG frame for a tile.

        :param tileNum: The internal tile number of the desired tile.
        :type tileNum: int
        :return: The size in bytes of the raw tile data for the desired tile.
        :rtype: int
        :raises: InvalidOperationTiffException or IOTiffException
        """
        # TODO: is it worth it to memoize this?

        # TODO: remove this check, for additional speed
        totalTileCount = libtiff_ctypes.libtiff.TIFFNumberOfTiles(
            self._tiffFile).value
        if tileNum >= totalTileCount:
            raise InvalidOperationTiffException('Tile number out of range')

        # pylibtiff treats the output of TIFFTAG_TILEBYTECOUNTS as a scalar
        # uint32; libtiff's documentation specifies that the output will be an
        # array of uint32; in reality and per the TIFF spec, the output is an
        # array of either uint64 or unit16, so we need to call the ctypes
        # interface directly to get this tag
        # http://www.awaresystems.be/imaging/tiff/tifftags/tilebytecounts.html

        rawTileSizesType = self._getTileByteCountsType()
        rawTileSizes = ctypes.POINTER(rawTileSizesType)()

        libtiff_ctypes.libtiff.TIFFGetField.argtypes = \
            libtiff_ctypes.libtiff.TIFFGetField.argtypes[:2] + \
            [ctypes.POINTER(ctypes.POINTER(rawTileSizesType))]
        if libtiff_ctypes.libtiff.TIFFGetField(
                self._tiffFile,
                libtiff_ctypes.TIFFTAG_TILEBYTECOUNTS,
                ctypes.byref(rawTileSizes)) != 1:
            raise IOTiffException('Could not get raw tile size')

        # In practice, this will never overflow, and it's simpler to convert the
        # long to an int
        return int(rawTileSizes[tileNum])

    def _getJpegFrame(self, tileNum, entire=False):
        """
        Get the raw encoded JPEG image frame from a tile.

        :param tileNum: The internal tile number of the desired tile.
        :type tileNum: int
        :param entire: True to return the entire frame.  False to strip off
            container information.
        :return: The JPEG image frame, including a JPEG Start Of Frame marker.
        :rtype: bytes
        :raises: InvalidOperationTiffException or IOTiffException
        """
        # This raises an InvalidOperationTiffException if the tile doesn't exist
        rawTileSize = self._getJpegFrameSize(tileNum)

        frameBuffer = ctypes.create_string_buffer(rawTileSize)

        bytesRead = libtiff_ctypes.libtiff.TIFFReadRawTile(
            self._tiffFile, tileNum,
            frameBuffer, rawTileSize).value
        if bytesRead == -1:
            raise IOTiffException('Failed to read raw tile')
        elif bytesRead < rawTileSize:
            raise IOTiffException('Buffer underflow when reading tile')
        elif bytesRead > rawTileSize:
            # It's unlikely that this will ever occur, but incomplete reads will
            # be checked for by looking for the JPEG end marker
            raise IOTiffException('Buffer overflow when reading tile')
        if entire:
            return frameBuffer.raw[:]

        if frameBuffer.raw[:2] != b'\xff\xd8':
            raise IOTiffException('Missing JPEG Start Of Image marker in frame')
        if frameBuffer.raw[-2:] != b'\xff\xd9':
            raise IOTiffException('Missing JPEG End Of Image marker in frame')
        if frameBuffer.raw[2:4] in (b'\xff\xc0', b'\xff\xc2'):
            frameStartPos = 2
        else:
            # VIPS may encode TIFFs with the quantization (but not Huffman)
            # tables also at the start of every frame, so locate them for
            # removal
            # VIPS seems to prefer Baseline DCT, so search for that first
            frameStartPos = frameBuffer.raw.find(b'\xff\xc0', 2, -2)
            if frameStartPos == -1:
                frameStartPos = frameBuffer.raw.find(b'\xff\xc2', 2, -2)
                if frameStartPos == -1:
                    raise IOTiffException('Missing JPEG Start Of Frame marker')

        # Strip the Start / End Of Image markers
        tileData = frameBuffer.raw[frameStartPos:-2]
        return tileData

    @property
    def tileWidth(self):
        """
        Get the pixel width of tiles.

        :return: The tile width in pixels.
        :rtype: int
        """
        return self._tileWidth

    @property
    def tileHeight(self):
        """
        Get the pixel height of tiles.

        :return: The tile height in pixels.
        :rtype: int
        """
        return self._tileHeight

    @property
    def imageWidth(self):
        return self._imageWidth

    @property
    def imageHeight(self):
        return self._imageHeight

    @property
    def pixelInfo(self):
        return self._pixelInfo

    def getTile(self, x, y):
        """
        Get the complete JPEG image from a tile.

        :param x: The column index of the desired tile.
        :type x: int
        :param y: The row index of the desired tile.
        :type y: int
        :return: either a buffer with a JPEG or a PIL image.
        :rtype: bytes
        :raises: InvalidOperationTiffException or IOTiffException
        """
        # This raises an InvalidOperationTiffException if the tile doesn't exist
        tileNum = self._toTileNum(x, y)

        imageBuffer = six.BytesIO()

        if self._tiffInfo.get('compression') == libtiff_ctypes.COMPRESSION_JPEG:
            # Write JPEG Start Of Image marker
            imageBuffer.write(b'\xff\xd8')
            imageBuffer.write(self._getJpegTables())
            imageBuffer.write(self._getJpegFrame(tileNum))
            # Write JPEG End Of Image marker
            imageBuffer.write(b'\xff\xd9')
            return imageBuffer.getvalue()

        if self._tiffInfo.get('compression') in (33003, 33005):
            # Get the whole frame, which is JPEG 2000 format, and convert it to
            # a PIL image
            imageBuffer.write(self._getJpegFrame(tileNum, True))
            image = PIL.Image.open(imageBuffer)
            # Converting the image mode ensures that it gets loaded once and is
            # in a form we expect.  IF this isn't done, then PIL can load the
            # image multiple times, which sometimes throws an exception in
            # PIL's JPEG 2000 module.
            image = image.convert('RGB')
            return image

    def parse_image_description(self, meta=None):

        self._pixelInfo = {}
        self._embeddedImages = {}

        if not meta:
            return
        try:
            xml = cElementTree.fromstring(meta)
        except Exception:
            if 'AppMag = ' in meta:
                try:
                    self._pixelInfo = {
                        'magnification': float(meta.split('AppMag = ')[1])
                    }
                except Exception:
                    pass
            return
        try:
            image = xml.find(
                ".//DataObject[@ObjectType='DPScannedImage']")
            columns = int(image.find(".//*[@Name='PIM_DP_IMAGE_COLUMNS']").text)
            rows = int(image.find(".//*[@Name='PIM_DP_IMAGE_ROWS']").text)
            spacing = [float(val.strip('"')) for val in image.find(
                ".//*[@Name='DICOM_PIXEL_SPACING']").text.split()]
            self._pixelInfo = {
                'width': columns,
                'height': rows,
                'mm_x': spacing[0],
                'mm_y': spacing[1]
            }
        except Exception:
            pass
        # Extract macro and label images
        for image in xml.findall(".//*[@ObjectType='DPScannedImage']"):
            try:
                typestr = image.find(".//*[@Name='PIM_DP_IMAGE_TYPE']").text
<<<<<<< HEAD
                datastr = image.find(".//*[@Name='PIM_DP_IMAGE_DATA']").text
            except Exception:
                continue
            if not typestr or not datastr:
                continue
            typemap = {
                'LABELIMAGE': 'label',
                'MACROIMAGE': 'macro',
                'WSI': 'thumbnail',
            }
            self._embeddedImages[typemap.get(typestr, typestr.lower())] = datastr
=======
                if typestr == 'LABELIMAGE':
                    self._embeddedImages['label'] = image.find(
                        ".//*[@Name='PIM_DP_IMAGE_DATA']").text
                elif typestr == 'MACROIMAGE':
                    self._embeddedImages['macro'] = image.find(
                        ".//*[@Name='PIM_DP_IMAGE_DATA']").text
        except Exception:
            pass
>>>>>>> fb92aadd
        return True<|MERGE_RESOLUTION|>--- conflicted
+++ resolved
@@ -547,7 +547,6 @@
         for image in xml.findall(".//*[@ObjectType='DPScannedImage']"):
             try:
                 typestr = image.find(".//*[@Name='PIM_DP_IMAGE_TYPE']").text
-<<<<<<< HEAD
                 datastr = image.find(".//*[@Name='PIM_DP_IMAGE_DATA']").text
             except Exception:
                 continue
@@ -559,14 +558,4 @@
                 'WSI': 'thumbnail',
             }
             self._embeddedImages[typemap.get(typestr, typestr.lower())] = datastr
-=======
-                if typestr == 'LABELIMAGE':
-                    self._embeddedImages['label'] = image.find(
-                        ".//*[@Name='PIM_DP_IMAGE_DATA']").text
-                elif typestr == 'MACROIMAGE':
-                    self._embeddedImages['macro'] = image.find(
-                        ".//*[@Name='PIM_DP_IMAGE_DATA']").text
-        except Exception:
-            pass
->>>>>>> fb92aadd
         return True