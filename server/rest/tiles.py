#!/usr/bin/env python
# -*- coding: utf-8 -*-

#############################################################################
#  Copyright Kitware Inc.
#
#  Licensed under the Apache License, Version 2.0 ( the "License" );
#  you may not use this file except in compliance with the License.
#  You may obtain a copy of the License at
#
#    http://www.apache.org/licenses/LICENSE-2.0
#
#  Unless required by applicable law or agreed to in writing, software
#  distributed under the License is distributed on an "AS IS" BASIS,
#  WITHOUT WARRANTIES OR CONDITIONS OF ANY KIND, either express or implied.
#  See the License for the specific language governing permissions and
#  limitations under the License.
#############################################################################

import cherrypy
import os
import re
import six

from girder.api import access, filter_logging
from girder.api.v1.item import Item as ItemResource
from girder.api.describe import describeRoute, Description
from girder.api.rest import filtermodel, loadmodel, setRawResponse, setResponseHeader
from girder.exceptions import RestException
from girder.models.model_base import AccessType
from girder.models.file import File
from girder.models.item import Item

from ..models import TileGeneralException
from ..models.image_item import ImageItem, HistogramException, HistogramBusyException
from ..models.overlay import Overlay
from ..models.colormap import Colormap
from ..tilesource.base import TileInputUnits

from .. import loadmodelcache


MimeTypeExtensions = {
    'image/jpeg': 'jpg',
    'image/png': 'png',
    'image/tiff': 'tiff',
}
ImageMimeTypes = list(MimeTypeExtensions)


def _adjustParams(params):
    """
    Check the user agent of a request.  If it appears to be from an iOS device,
    and the request is asking for JPEG encoding (or hasn't specified an
    encoding), then make sure the output is JFIF.

    It is unfortunate that this requires analyzing the user agent, as this
    method if brittle.  However, other browsers can handle non-JFIF jpegs, and
    we do not want to encur the overhead of conversion if it is not necessary
    (converting to JFIF may require colorspace transforms).

    :param params: the request parameters.  May be modified.
    """
    try:
        userAgent = cherrypy.request.headers.get('User-Agent', '').lower()
    except Exception:
        pass
    if params.get('encoding', 'JPEG') == 'JPEG':
        if ('ipad' in userAgent or 'ipod' in userAgent or 'iphone' in userAgent or
                re.match('((?!chrome|android).)*safari', userAgent, re.IGNORECASE)):
            params['encoding'] = 'JFIF'


class TilesItemResource(ItemResource):

    def __init__(self, apiRoot):
        # Don't call the parent (Item) constructor, to avoid redefining routes,
        # but do call the grandparent (Resource) constructor
        super(ItemResource, self).__init__()

        self.resourceName = 'item'
        apiRoot.item.route('POST', (':itemId', 'tiles'), self.createTiles)
        apiRoot.item.route('POST', (':itemId', 'tiles', 'histogram'),
                           self.createTilesHistogram)
        apiRoot.item.route('GET', (':itemId', 'tiles'), self.getTilesInfo)
        apiRoot.item.route('DELETE', (':itemId', 'tiles'), self.deleteTiles)
        apiRoot.item.route('GET', (':itemId', 'tiles', 'thumbnail'),
                           self.getTilesThumbnail)
        apiRoot.item.route('GET', (':itemId', 'tiles', 'region'),
                           self.getTilesRegion)
        apiRoot.item.route('GET', (':itemId', 'tiles', 'pixel'),
                           self.getTilesPixel)
        apiRoot.item.route('GET', (':itemId', 'tiles', 'histogram'),
                           self.getTilesHistogram)
        apiRoot.item.route('GET', (':itemId', 'tiles', 'zxy', ':z', ':x', ':y'),
                           self.getTile)
        apiRoot.item.route('GET', (':itemId', 'tiles', 'images'),
                           self.getAssociatedImagesList)
        apiRoot.item.route('GET', (':itemId', 'tiles', 'images', ':image'),
                           self.getAssociatedImage)
        apiRoot.item.route('GET', ('test', 'tiles'), self.getTestTilesInfo)
        apiRoot.item.route('GET', ('test', 'tiles', 'zxy', ':z', ':x', ':y'),
                           self.getTestTile)
        filter_logging.addLoggingFilter(
            'GET (/[^/ ?#]+)*/item/[^/ ?#]+/tiles/zxy(/[^/ ?#]+){3}',
            frequency=250)
        # Cache the model singleton
        self.imageItemModel = ImageItem()

    @describeRoute(
        Description('Create a large image for this item.')
        .param('itemId', 'The ID of the item.', paramType='path')
        .param('fileId', 'The ID of the source file containing the image. '
                         'Required if there is more than one file in the item.',
               required=False)
        .param('notify', 'If a job is required to create the large image, '
               'a nofication can be sent when it is complete.',
               dataType='boolean', default=True, required=False)
        .param('quality', 'The quality of JPEG compression.',
               dataType='int', default=90, required=False)
        .param('compression', 'The image compression type.',
               required=False, default='JPEG',
               enum=['none', 'JPEG', 'Deflate', 'PackBits', 'LZW'])
    )
    @access.user
    @loadmodel(model='item', map={'itemId': 'item'}, level=AccessType.WRITE)
    @filtermodel(model='job', plugin='jobs')
    def createTiles(self, item, params):
        largeImageFileId = params.get('fileId')
        if largeImageFileId is None:
            #files = list(Item().childFiles(item=item, limit=2))
            files = list(File().find({
                'itemId': item['_id'],
                'mimeType': 'image/tiff',  # FIXME: exclude histograms
            }, limit=2))
            if len(files) == 1:
                largeImageFileId = str(files[0]['_id'])
        if not largeImageFileId:
            raise RestException('Missing "fileId" parameter.')
        largeImageFile = File().load(largeImageFileId, force=True, exc=True)
        user = self.getCurrentUser()
        token = self.getCurrentToken()
        try:
            return self.imageItemModel.createImageItem(
                item, largeImageFile, user, token,
                notify=self.boolParam('notify', params, default=True),
                quality=params.get('quality', 90),
                compression=params.get('compression', 'jpeg').lower())
        except TileGeneralException as e:
            raise RestException(e.args[0])

    @classmethod
    def _parseTestParams(cls, params):
        _adjustParams(params)
        return cls._parseParams(params, False, [
            ('minLevel', int),
            ('maxLevel', int),
            ('tileWidth', int),
            ('tileHeight', int),
            ('sizeX', int),
            ('sizeY', int),
            ('fractal', lambda val: val == 'true'),
            ('encoding', str),
        ])

    @classmethod
    def _parseParams(cls, params, keepUnknownParams, typeList):
        """
        Given a dictionary of parameters, check that a list of parameters are
        valid data types.  The parameters within the list are validated and
        copied to a dictionary by themselves.

        :param params: the dictionary of parameters to validate.
        :param keepUnknownParams: True to copy all parameters, not just those
            in the typeList.  The parameters in the typeList are still
            validated.
        :param typeList: a list of tuples of the form (key, dataType, [outkey1,
            [outkey2]]).  If output keys are used, the original key is renamed
            to the the output key.  If two output keys are specified, the
            original key is renamed to outkey2 and placed in a sub-dictionary
            names outkey1.
        :returns: params: a validated and possibly filtered list of parameters.
        """
        results = {}
        if keepUnknownParams:
            results = dict(params)
        for entry in typeList:
            key, dataType, outkey1, outkey2 = (list(entry) + [None]*2)[:4]
            if key in params:
                try:
                    if dataType is bool:
                        results[key] = str(params[key]).lower() in (
                            'true', 'on', 'yes', '1')
                    else:
                        results[key] = dataType(params[key])
                except ValueError:
                    raise RestException(
                        '"%s" parameter is an incorrect type.' % key)
                if outkey1 is not None:
                    if outkey2 is not None:
                        results.setdefault(outkey1, {})[outkey2] = results[key]
                    else:
                        results[outkey1] = results[key]
                    del results[key]
        return results

    def _getTilesInfo(self, item, imageArgs):
        """
        Get metadata for an item's large image.

        :param item: the item to query.
        :param imageArgs: additional arguments to use when fetching image data.
        :return: the tile metadata.
        """
        try:
            return self.imageItemModel.getMetadata(item, **imageArgs)
        except TileGeneralException as e:
            raise RestException(e.args[0], code=400)

    def _setContentDisposition(self, item, contentDisposition, mime, subname):
        """
        If requested, set the content disposition and a suggested file name.

        :param item: an item that includes a name.
        :param contentDisposition: either 'inline' or 'attachemnt', otherwise
            no header is added.
        :param mime: the mimetype of the output image.  Used for the filename
            suffix.
        :param subname: a subname to append to the item name.
        """
        if (not item or not item.get('name') or
                mime not in MimeTypeExtensions or
                contentDisposition not in ('inline', 'attachment')):
            return
        filename = os.path.splitext(item['name'])[0]
        if subname:
            filename += '-' + subname
        filename += '.' + MimeTypeExtensions[mime]
        if not isinstance(filename, six.text_type):
            filename = filename.decode('utf8', 'ignore')
        safeFilename = filename.encode('ascii', 'ignore').replace(b'"', b'')
        encodedFilename = six.moves.urllib.parse.quote(filename.encode('utf8', 'ignore'))
        setResponseHeader(
            'Content-Disposition',
            '%s; filename="%s"; filename*=UTF-8\'\'%s' % (
                contentDisposition, safeFilename, encodedFilename))

    @describeRoute(
        Description('Get large image metadata.')
        .param('itemId', 'The ID of the item.', paramType='path')
        .errorResponse('ID was invalid.')
        .errorResponse('Read access was denied for the item.', 403)
    )
    @access.public
    @loadmodel(model='item', map={'itemId': 'item'}, level=AccessType.READ)
    def getTilesInfo(self, item, params):
        # TODO: parse params?
        return self._getTilesInfo(item, params)

    @describeRoute(
        Description('Get test large image metadata.')
    )
    @access.public
    def getTestTilesInfo(self, params):
        item = {'largeImage': {'sourceName': 'test'}}
        imageArgs = self._parseTestParams(params)
        return self._getTilesInfo(item, imageArgs)

    def _getTile(self, item, z, x, y, imageArgs, mayRedirect=False):
        """
        Get an large image tile.

        :param item: the item to get a tile from.
        :param z: tile layer number (0 is the most zoomed-out).
        .param x: the X coordinate of the tile (0 is the left side).
        .param y: the Y coordinate of the tile (0 is the top).
        :param imageArgs: additional arguments to use when fetching image data.
        :param mayRedirect: if True or one of 'any', 'encoding', or 'exact',
            allow return a response whcih may be a redirect.
        :return: a function that returns the raw image data.
        """
        try:
            x, y, z = int(x), int(y), int(z)
        except ValueError:
            raise RestException('x, y, and z must be integers', code=400)
        if x < 0 or y < 0 or z < 0:
            raise RestException('x, y, and z must be positive integers',
                                code=400)
        try:
            tileData, tileMime = self.imageItemModel.getTile(
                item, x, y, z, mayRedirect=mayRedirect, **imageArgs)
        except TileGeneralException as e:
            raise RestException(e.args[0], code=404)
        setResponseHeader('Content-Type', tileMime)
        setRawResponse()
        return tileData

    @describeRoute(
        Description('Get a large image tile.')
        .param('itemId', 'The ID of the item.', paramType='path')
        .param('z', 'The layer number of the tile (0 is the most zoomed-out '
               'layer).', paramType='path')
        .param('x', 'The X coordinate of the tile (0 is the left side).',
               paramType='path')
        .param('y', 'The Y coordinate of the tile (0 is the top).',
               paramType='path')
        .param('redirect', 'If the tile exists as a complete file, allow an '
               'HTTP redirect instead of returning the data directly.  The '
               'redirect might not have the correct mime type.  "exact" must '
               'match the image encoding and quality parameters, "encoding" '
               'must match the image encoding but disregards quality, and '
               '"any" will redirect to any image if possible.', required=False,
               enum=['false', 'exact', 'encoding', 'any'], default='false')
        .param('normalize', 'Normalize image intensity (single band only).',
               required=False, dataType='boolean', default=False)
        .param('normalizeMin', 'Minimum threshold intensity.',
               required=False, dataType='float')
        .param('normalizeMin', 'Maximum threshold intensity.',
               required=False, dataType='float')
        .param('label', 'Return a label image (single band only).',
               required=False, dataType='boolean', default=False)
        .param('invertLabel', 'Invert label values for transparency.',
               required=False, dataType='boolean', default=True)
        .param('flattenLabel', 'Ignore values for transparency.',
               required=False, dataType='boolean', default=False)
        .param('exclude', 'Label values to exclude.', required=False)
        .param('bitmask', 'Label values are bitmasks.',
               required=False, dataType='boolean', default=False)
        #.param('overlayId', 'ID of overlay for image parameters.',
        #       required=False)
        .param('colormapId', 'ID of colormap to apply to image.',
               required=False)
        .produces(ImageMimeTypes)
        .errorResponse('ID was invalid.')
        .errorResponse('Read access was denied for the item.', 403)
        .errorResponse('Invalid colormap on server.', 500)
    )
    # Without caching, this checks for permissions every time.  By using the
    # LoadModelCache, three database lookups are avoided, which saves around
    # 6 ms in tests. We also avoid the @access.public decorator and directly
    # set the accessLevel attribute on the method, since in some environments
    # access.cookie and access.public decorators interact with each other and
    # both are necessary to get cookie access to work.
    #   @access.cookie   # access.cookie always looks up the token
    #   @access.public
    #   @loadmodel(model='item', map={'itemId': 'item'}, level=AccessType.READ)
    #   def getTile(self, item, z, x, y, params):
    #       return self._getTile(item, z, x, y, params, True)
<<<<<<< HEAD
    @access.cookie   # access.cookie always looks up the token
    @access.public
=======
>>>>>>> ab066cd8
    def getTile(self, itemId, z, x, y, params):
        _adjustParams(params)
        item = loadmodelcache.loadModel(
            self, 'item', id=itemId, allowCookie=True, level=AccessType.READ)
        # Explicitly set a expires time to encourage browsers to cache this for
        # a while.
        setResponseHeader('Expires', cherrypy.lib.httputil.HTTPDate(
            cherrypy.serving.response.time + 600))
        redirect = params.get('redirect', False)
        if redirect not in ('any', 'exact', 'encoding'):
            redirect = False
        typeList = [
            ('normalize', bool),
            ('normalizeMin', float),
            ('normalizeMax', float),
            ('label', bool),
            ('invertLabel', bool),
            ('flattenLabel', bool),
            ('bitmask', bool),
        ]
        params = self._parseParams(params, True, typeList)
        if 'exclude' in params:
            # TODO: error handling
            params['exclude'] = [int(s) for s in params['exclude'].split(',')]
        #if 'overlayId' in params:
        #    overlay = Overlay().load(params['overlayId'],
        #                               user=self.getCurrentUser(),
        #                               level=AccessType.READ)
        #    #for paramName, _ in typeList:
        #    #    if paramName in overlay and paramName not in params:
        #    #        params[paramName] = overlay[paramName]
        #    if 'exclude' in overlay and overlay['exclude']:
        #        params['exclude'] = overlay['exclude']
        if 'colormapId' in params:
            colormap = Colormap().load(params['colormapId'],
                                       user=self.getCurrentUser(),
                                       level=AccessType.READ)
            del params['colormapId']
            try:
                params['colormap'] = bytearray(colormap['binary'])
            except (KeyError, TypeError) as e:
                raise RestException('Invalid colormap on server', code=500)
        return self._getTile(item, z, x, y, params, mayRedirect=redirect)
    getTile.accessLevel = 'public'

    @describeRoute(
        Description('Get a test large image tile.')
        .param('z', 'The layer number of the tile (0 is the most zoomed-out '
               'layer).', paramType='path')
        .param('x', 'The X coordinate of the tile (0 is the left side).',
               paramType='path')
        .param('y', 'The Y coordinate of the tile (0 is the top).',
               paramType='path')
        .produces(ImageMimeTypes)
    )
    @access.cookie
    @access.public
    def getTestTile(self, z, x, y, params):
        item = {'largeImage': {'sourceName': 'test'}}
        imageArgs = self._parseTestParams(params)
        return self._getTile(item, z, x, y, imageArgs)

    @describeRoute(
        Description('Remove a large image from this item.')
        .param('itemId', 'The ID of the item.', paramType='path')
    )
    @access.user
    @loadmodel(model='item', map={'itemId': 'item'}, level=AccessType.WRITE)
    def deleteTiles(self, item, params):
        deleted = self.imageItemModel.delete(item)
        # TODO: a better response
        return {
            'deleted': deleted
        }

    @describeRoute(
        Description('Get a thumbnail of a large image item.')
        .notes('Aspect ratio is always preserved.  If both width and height '
               'are specified, the resulting thumbnail may be smaller in one '
               'of the two dimensions.  If neither width nor height is given, '
               'a default size will be returned.  '
               'This creates a thumbnail from the lowest level of the source '
               'image, which means that asking for a large thumbnail will not '
               'be a high-quality image.')
        .param('itemId', 'The ID of the item.', paramType='path')
        .param('width', 'The maximum width of the thumbnail in pixels.',
               required=False, dataType='int')
        .param('height', 'The maximum height of the thumbnail in pixels.',
               required=False, dataType='int')
        .param('fill', 'A fill color.  If width and height are both specified '
               'and fill is specified and not "none", the output image is '
               'padded on either the sides or the top and bottom to the '
               'requested output size.  Most css colors are accepted.',
               required=False)
        .param('encoding', 'Thumbnail output encoding', required=False,
               enum=['JPEG', 'PNG', 'TIFF'], default='JPEG')
        .param('contentDisposition', 'Specify the Content-Disposition response '
               'header disposition-type value.', required=False,
               enum=['inline', 'attachment'])
        .produces(ImageMimeTypes)
        .errorResponse('ID was invalid.')
        .errorResponse('Read access was denied for the item.', 403)
    )
    @access.cookie
    @access.public
    @loadmodel(model='item', map={'itemId': 'item'}, level=AccessType.READ)
    def getTilesThumbnail(self, item, params):
        _adjustParams(params)
        params = self._parseParams(params, True, [
            ('width', int),
            ('height', int),
            ('fill', str),
            ('jpegQuality', int),
            ('jpegSubsampling', int),
            ('tiffCompression', str),
            ('encoding', str),
            ('contentDisposition', str),
        ])
        try:
            result = self.imageItemModel.getThumbnail(item, **params)
        except TileGeneralException as e:
            raise RestException(e.args[0])
        except ValueError as e:
            raise RestException('Value Error: %s' % e.args[0])
        if not isinstance(result, tuple):
            return result
        thumbData, thumbMime = result
        self._setContentDisposition(
            item, params.get('contentDisposition'), thumbMime, 'thumbnail')
        setResponseHeader('Content-Type', thumbMime)
        setRawResponse()
        return thumbData

    @describeRoute(
        Description('Get any region of a large image item, optionally scaling '
                    'it.')
        .notes('If neither width nor height is specified, the full resolution '
               'region is returned.  If a width or height is specified, '
               'aspect ratio is always preserved (if both are given, the '
               'resulting image may be smaller in one of the two '
               'dimensions).  When scaling must be applied, the image is '
               'downsampled from a higher resolution layer, never upsampled.')
        .param('itemId', 'The ID of the item.', paramType='path')
        .param('left', 'The left column (0-based) of the region to process.  '
               'Negative values are offsets from the right edge.',
               required=False, dataType='float')
        .param('top', 'The top row (0-based) of the region to process.  '
               'Negative values are offsets from the bottom edge.',
               required=False, dataType='float')
        .param('right', 'The right column (0-based from the left) of the '
               'region to process.  The region will not include this column.  '
               'Negative values are offsets from the right edge.',
               required=False, dataType='float')
        .param('bottom', 'The bottom row (0-based from the top) of the region '
               'to process.  The region will not include this row.  Negative '
               'values are offsets from the bottom edge.',
               required=False, dataType='float')
        .param('regionWidth', 'The width of the region to process.',
               required=False, dataType='float')
        .param('regionHeight', 'The height of the region to process.',
               required=False, dataType='float')
        .param('units', 'Units used for left, top, right, bottom, '
               'regionWidth, and regionHeight.  base_pixels are pixels at the '
               'maximum resolution, pixels and mm are at the specified '
               'magnfication, fraction is a scale of [0-1].', required=False,
               enum=sorted(set(TileInputUnits.values())),
               default='base_pixels')

        .param('width', 'The maximum width of the output image in pixels.',
               required=False, dataType='int')
        .param('height', 'The maximum height of the output image in pixels.',
               required=False, dataType='int')
        .param('fill', 'A fill color.  If output dimensions are specified and '
               'fill is specified and not "none", the output image is padded '
               'on either the sides or the top and bottom to the requested '
               'output size.  Most css colors are accepted.', required=False)
        .param('magnification', 'Magnification of the output image.  If '
               'neither width for height is specified, the magnification, '
               'mm_x, and mm_y parameters are used to select the output size.',
               required=False, dataType='float')
        .param('mm_x', 'The size of the output pixels in millimeters',
               required=False, dataType='float')
        .param('mm_y', 'The size of the output pixels in millimeters',
               required=False, dataType='float')
        .param('exact', 'If magnification, mm_x, or mm_y are specified, they '
               'must match an existing level of the image exactly.',
               required=False, dataType='boolean', default=False)
        .param('encoding', 'Output image encoding', required=False,
               enum=['JPEG', 'PNG', 'TIFF'], default='JPEG')
        .param('jpegQuality', 'Quality used for generating JPEG images',
               required=False, dataType='int', default=95)
        .param('jpegSubsampling', 'Chroma subsampling used for generating '
               'JPEG images.  0, 1, and 2 are full, half, and quarter '
               'resolution chroma respectively.', required=False,
               enum=['0', '1', '2'], dataType='int', default='0')
        .param('tiffCompression', 'Compression method when storing a TIFF '
               'image', required=False,
               enum=['raw', 'tiff_lzw', 'jpeg', 'tiff_adobe_deflate'])
        .param('contentDisposition', 'Specify the Content-Disposition response '
               'header disposition-type value.', required=False,
               enum=['inline', 'attachment'])
        .produces(ImageMimeTypes)
        .errorResponse('ID was invalid.')
        .errorResponse('Read access was denied for the item.', 403)
        .errorResponse('Insufficient memory.')
    )
    @access.cookie
    @access.public
    @loadmodel(model='item', map={'itemId': 'item'}, level=AccessType.READ)
    def getTilesRegion(self, item, params):
        _adjustParams(params)
        params = self._parseParams(params, True, [
            ('left', float, 'region', 'left'),
            ('top', float, 'region', 'top'),
            ('right', float, 'region', 'right'),
            ('bottom', float, 'region', 'bottom'),
            ('regionWidth', float, 'region', 'width'),
            ('regionHeight', float, 'region', 'height'),
            ('units', str, 'region', 'units'),
            ('unitsWH', str, 'region', 'unitsWH'),
            ('width', int, 'output', 'maxWidth'),
            ('height', int, 'output', 'maxHeight'),
            ('fill', str),
            ('magnification', float, 'scale', 'magnification'),
            ('mm_x', float, 'scale', 'mm_x'),
            ('mm_y', float, 'scale', 'mm_y'),
            ('exact', bool, 'scale', 'exact'),
            ('encoding', str),
            ('jpegQuality', int),
            ('jpegSubsampling', int),
            ('tiffCompression', str),
            ('contentDisposition', str),
        ])
        try:
            regionData, regionMime = self.imageItemModel.getRegion(
                item, **params)
        except TileGeneralException as e:
            raise RestException(e.args[0])
        except ValueError as e:
            raise RestException('Value Error: %s' % e.args[0])
        self._setContentDisposition(
            item, params.get('contentDisposition'), regionMime, 'region')
        setResponseHeader('Content-Type', regionMime)
        setRawResponse()
        return regionData

    @describeRoute(
        Description('Get a single pixel of a large image item.')
        .param('itemId', 'The ID of the item.', paramType='path')
        .param('left', 'The left column (0-based) of the pixel.',
               required=False, dataType='float')
        .param('top', 'The top row (0-based) of the pixel.',
               required=False, dataType='float')
        .param('units', 'Units used for left and top.  base_pixels are pixels '
               'at the maximum resolution, pixels and mm are at the specified '
               'magnfication, fraction is a scale of [0-1].', required=False,
               enum=sorted(set(TileInputUnits.values())),
               default='base_pixels')
        .errorResponse('ID was invalid.')
        .errorResponse('Read access was denied for the item.', 403)
    )
    @access.cookie
    @access.public
    @loadmodel(model='item', map={'itemId': 'item'}, level=AccessType.READ)
    def getTilesPixel(self, item, params):
        params = self._parseParams(params, True, [
            ('left', float, 'region', 'left'),
            ('top', float, 'region', 'top'),
            ('right', float, 'region', 'right'),
            ('bottom', float, 'region', 'bottom'),
            ('units', str, 'region', 'units'),
        ])
        try:
            pixel = self.imageItemModel.getPixel(item, **params)
        except TileGeneralException as e:
            raise RestException(e.args[0])
        except ValueError as e:
            raise RestException('Value Error: %s' % e.args[0])
        return pixel

    @describeRoute(
        Description('Get a list of additional images associated with a large image.')
        .param('itemId', 'The ID of the item.', paramType='path')
        .errorResponse('ID was invalid.')
        .errorResponse('Read access was denied for the item.', 403)
    )
    @access.public
    @loadmodel(model='item', map={'itemId': 'item'}, level=AccessType.READ)
    def getAssociatedImagesList(self, item, params):
        try:
            return self.imageItemModel.getAssociatedImagesList(item)
        except TileGeneralException as e:
            raise RestException(e.args[0], code=400)

    @describeRoute(
        Description('Get an image associated with a large image.')
        .notes('Because associated images may contain PHI, admin access to '
               'the item is required.')
        .param('itemId', 'The ID of the item.', paramType='path')
        .param('image', 'The key of the associated image.', paramType='path')
        .param('width', 'The maximum width of the image in pixels.',
               required=False, dataType='int')
        .param('height', 'The maximum height of the image in pixels.',
               required=False, dataType='int')
        .param('encoding', 'Image output encoding', required=False,
               enum=['JPEG', 'PNG', 'TIFF'], default='JPEG')
        .param('contentDisposition', 'Specify the Content-Disposition response '
               'header disposition-type value.', required=False,
               enum=['inline', 'attachment'])
        .produces(ImageMimeTypes)
        .errorResponse('ID was invalid.')
        .errorResponse('Read access was denied for the item.', 403)
    )
    @access.public
    def getAssociatedImage(self, itemId, image, params):
        _adjustParams(params)
        # We can't use the loadmodel decorator, as we want to allow cookies
        item = loadmodelcache.loadModel(
            self, 'item', id=itemId, allowCookie=True, level=AccessType.READ)
        params = self._parseParams(params, True, [
            ('width', int),
            ('height', int),
            ('jpegQuality', int),
            ('jpegSubsampling', int),
            ('tiffCompression', str),
            ('encoding', str),
            ('contentDisposition', str),
        ])
        try:
            result = self.imageItemModel.getAssociatedImage(item, image, **params)
        except TileGeneralException as e:
            raise RestException(e.args[0], code=400)
        if not isinstance(result, tuple):
            return result
        imageData, imageMime = result
        self._setContentDisposition(
            item, params.get('contentDisposition'), imageMime, image)
        setResponseHeader('Content-Type', imageMime)
        setRawResponse()
        return imageData

    @describeRoute(
        Description('Create a histogram for this item.')
        .param('itemId', 'The ID of the item.', paramType='path')
        .param('fileId', 'The ID of the source file containing the image. '
                         'Required if there is more than one file in the item.',
               required=False)
        .param('notify', 'If a job is required to create the histogram, '
               'a nofication can be sent when it is complete.',
               dataType='boolean', default=True, required=False)
        .param('bins', 'The number of bins in the histogram',
               required=False, dataType='int')
        .param('label', 'Image is a label (ignore zero values)',
               required=False, dataType='boolean')
        .param('bitmask', 'Image values are a bitmask',
               required=False, dataType='boolean')
    )
    @access.user
    @loadmodel(model='item', map={'itemId': 'item'}, level=AccessType.WRITE)
    @filtermodel(model='job', plugin='jobs')
    def createTilesHistogram(self, item, params):
        params = self._parseParams(params, True, [
            ('bins', int),
            ('label', bool),
            ('bitmask', bool),
        ])
        fileId = params.get('fileId')
        if fileId is None:
            files = list(File().find({
                'itemId': item['_id'],
                'mimeType': 'image/tiff',  # FIXME: exclude histograms
            }, limit=2))
            if len(files) == 1:
                fileId = str(files[0]['_id'])
        if not fileId:
            raise RestException('Missing "fileId" parameter.')
        fileObj = File().load(fileId, force=True, exc=True)
        user = self.getCurrentUser()
        token = self.getCurrentToken()
        try:
            return self.imageItemModel.createHistogramItem(
                item, fileObj, user, token,
                notify=self.boolParam('notify', params, default=True),
                bins=params.get('bins', 256),
                label=self.boolParam('label', params, default=False),
                bitmask=self.boolParam('bitmask', params, default=False))
        except HistogramBusyException as e:
            raise RestException(e.args[0], code=409)
        except HistogramException as e:
            raise RestException(e.args[0])

    @describeRoute(
        Description('Get a histogram of image pixel values.')
        .param('itemId', 'The ID of the item.', paramType='path')
        .param('fileId', 'The ID of the source file containing the image. '
                         'Required if there is more than one file in the item.',
               required=False)
        .param('bins', 'The number of bins in the histogram',
               required=False, dataType='int')
        .param('label', 'Image is a label (ignore zero values)',
               required=False, dataType='boolean')
        .param('bitmask', 'Image values are a bitmask',
               required=False, dataType='boolean')
        .errorResponse('ID was invalid.')
        .errorResponse('Read access was denied for the item.', 403)
    )
    @access.cookie
    @access.public
    @loadmodel(model='item', map={'itemId': 'item'}, level=AccessType.READ)
    def getTilesHistogram(self, item, params):
        params = self._parseParams(params, True, [
            ('bins', int),
            ('label', bool),
            ('bitmask', bool),
        ])
        if 'fileId' in params:
            params.pop('fileId')
        try:
            histogram = self.imageItemModel.getHistogram(item, **params)
        except HistogramException as e:
            raise RestException(e.args[0], code=404)
        return histogram<|MERGE_RESOLUTION|>--- conflicted
+++ resolved
@@ -346,11 +346,6 @@
     #   @loadmodel(model='item', map={'itemId': 'item'}, level=AccessType.READ)
     #   def getTile(self, item, z, x, y, params):
     #       return self._getTile(item, z, x, y, params, True)
-<<<<<<< HEAD
-    @access.cookie   # access.cookie always looks up the token
-    @access.public
-=======
->>>>>>> ab066cd8
     def getTile(self, itemId, z, x, y, params):
         _adjustParams(params)
         item = loadmodelcache.loadModel(
