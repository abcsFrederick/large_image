#!/usr/bin/env python
# -*- coding: utf-8 -*-

#############################################################################
#  Copyright Kitware Inc.
#
#  Licensed under the Apache License, Version 2.0 ( the "License" );
#  you may not use this file except in compliance with the License.
#  You may obtain a copy of the License at
#
#    http://www.apache.org/licenses/LICENSE-2.0
#
#  Unless required by applicable law or agreed to in writing, software
#  distributed under the License is distributed on an "AS IS" BASIS,
#  WITHOUT WARRANTIES OR CONDITIONS OF ANY KIND, either express or implied.
#  See the License for the specific language governing permissions and
#  limitations under the License.
#############################################################################

import json
import os
import shutil
import six
import struct

from girder import config
from girder.utility import assetstore_utilities
from tests import base

from . import common


# boiler plate to start and stop the server

os.environ['GIRDER_PORT'] = os.environ.get('GIRDER_TEST_PORT', '20200')
config.loadConfig()  # Must reload config to pickup correct port


def setUpModule():
    base.enabledPlugins.append('large_image')
    base.startServer(False)


def tearDownModule():
    base.stopServer()


class LargeImageTilesTest(common.LargeImageCommonTest):
    def _testEncodings(self, itemId, path='/item/%s/tiles/zxy/0/0/0',
                       params={}, tileMetadata=None, error='raise'):
        """
        Test that different encodings are available for an endpoint.

        :param itemId: an item to test.
        :param path: the main endpoint to test.
        :param params: additional parameters to send with all queries.
        :param tileMetadata: if set, test the full tile tree.
        :param error: 'raise' if an invalid encoding will raise an exception,
            otherwise the expected status code for an invalid encoding.
        """
        params = params.copy()

        # Check that invalid encodings are rejected
        params['encoding'] = 'invalid'
        with six.assertRaisesRegex(self, Exception, 'Invalid encoding'):
            resp = self.request(path='/item/%s/tiles' % itemId,
                                user=self.admin, params=params)
        if error == 'raise':
            with six.assertRaisesRegex(self, Exception, 'Invalid encoding'):
                resp = self.request(path=path % itemId, user=self.admin,
                                    params=params)
        else:
            resp = self.request(path=path % itemId, user=self.admin,
                                params=params)
            self.assertStatus(resp, error)

        # Ask for PNGs
        params['encoding'] = 'PNG'
        if tileMetadata:
            self._testTilesZXY(itemId, tileMetadata, params, common.PNGHeader)

        resp = self.request(path=path % itemId, user=self.admin, isJson=False,
                            params=params)
        self.assertStatusOk(resp)
        image = self.getBody(resp, text=False)
        self.assertEqual(image[:len(common.PNGHeader)], common.PNGHeader)

<<<<<<< HEAD
=======
        # test content disposition
        if not tileMetadata:
            params['contentDisposition'] = 'inline'
            resp = self.request(path=path % itemId, user=self.admin,
                                isJson=False, params=params)
            self.assertStatusOk(resp)
            self.assertTrue(resp.headers['Content-Disposition'].startswith('inline'))
            self.assertTrue(
                resp.headers['Content-Disposition'].endswith('.png') or
                'largeImageThumbnail' in resp.headers['Content-Disposition'])
            params['contentDisposition'] = 'attachment'
            resp = self.request(path=path % itemId, user=self.admin,
                                isJson=False, params=params)
            self.assertStatusOk(resp)
            self.assertTrue(resp.headers['Content-Disposition'].startswith('attachment'))
            self.assertTrue(
                resp.headers['Content-Disposition'].endswith('.png') or
                'largeImageThumbnail' in resp.headers['Content-Disposition'])
            params['contentDisposition'] = 'other'
            resp = self.request(path=path % itemId, user=self.admin,
                                isJson=False, params=params)
            self.assertStatusOk(resp)
            self.assertTrue(
                resp.headers.get('Content-Disposition') is None or
                'largeImageThumbnail' in resp.headers['Content-Disposition'])
            del params['contentDisposition']
            resp = self.request(path=path % itemId, user=self.admin,
                                isJson=False, params=params)
            self.assertStatusOk(resp)
            self.assertTrue(
                resp.headers.get('Content-Disposition') is None or
                'largeImageThumbnail' in resp.headers['Content-Disposition'])

>>>>>>> 0bc0a8dc
        # Check that JPEG options are honored.
        # JPEG is the default encoding
        del params['encoding']
        resp = self.request(path=path % itemId, user=self.admin, isJson=False,
                            params=params)
        self.assertStatusOk(resp)
        image = self.getBody(resp, text=False)
        self.assertEqual(image[:len(common.JPEGHeader)], common.JPEGHeader)
        defaultLength = len(image)
        # But it should also work explicitly
        params['encoding'] = 'JPEG'
        resp = self.request(path=path % itemId, user=self.admin, isJson=False,
                            params=params)
        self.assertStatusOk(resp)
        self.assertEqual(image, self.getBody(resp, text=False))

        params['jpegQuality'] = 10
        resp = self.request(path=path % itemId, user=self.admin, isJson=False,
                            params=params)
        self.assertStatusOk(resp)
        image = self.getBody(resp, text=False)
        self.assertEqual(image[:len(common.JPEGHeader)], common.JPEGHeader)
        self.assertTrue(len(image) < defaultLength)
        del params['jpegQuality']

        params['jpegSubsampling'] = 2
        resp = self.request(path=path % itemId, user=self.admin, isJson=False,
                            params=params)
        self.assertStatusOk(resp)
        image = self.getBody(resp, text=False)
        self.assertEqual(image[:len(common.JPEGHeader)], common.JPEGHeader)
        self.assertTrue(len(image) < defaultLength)
        del params['jpegSubsampling']

        # Test TIFF output
        params['encoding'] = 'TIFF'
        resp = self.request(path=path % itemId, user=self.admin, isJson=False,
                            params=params)
        self.assertStatusOk(resp)
        image = self.getBody(resp, text=False)
        self.assertEqual(image[:len(common.TIFFHeader)], common.TIFFHeader)
        defaultLength = len(image)

        params['tiffCompression'] = 'tiff_lzw'
        resp = self.request(path=path % itemId, user=self.admin, isJson=False,
                            params=params)
        self.assertStatusOk(resp)
        image = self.getBody(resp, text=False)
        self.assertEqual(image[:len(common.TIFFHeader)], common.TIFFHeader)
        self.assertNotEqual(len(image), defaultLength)
        del params['tiffCompression']

    def testTilesFromPTIF(self):
        file = self._uploadFile(os.path.join(
            os.environ['LARGE_IMAGE_DATA'], 'sample_image.ptif'))
        itemId = str(file['itemId'])
        fileId = str(file['_id'])
        # We should already have tile information.  Ask to delete it so we can
        # do other tests
        resp = self.request(path='/item/%s/tiles' % itemId, method='DELETE',
                            user=self.admin)
        self.assertStatusOk(resp)
        self.assertEqual(resp.json['deleted'], True)
        # Now we shouldn't have tile information
        resp = self.request(path='/item/%s/tiles' % itemId, user=self.admin)
        self.assertStatus(resp, 400)
        self.assertIn('No large image file', resp.json['message'])
        resp = self.request(path='/item/%s/tiles/zxy/0/0/0' % itemId,
                            user=self.admin)
        self.assertStatus(resp, 404)
        self.assertIn('No large image file', resp.json['message'])
        # Asking to delete the tile information succeeds but does nothing
        resp = self.request(path='/item/%s/tiles' % itemId, method='DELETE',
                            user=self.admin)
        self.assertStatusOk(resp)
        self.assertEqual(resp.json['deleted'], False)
        # Ask to make this a tile-based item with an invalid file ID
        resp = self.request(path='/item/%s/tiles' % itemId, method='POST',
                            user=self.admin, params={'fileId': itemId})
        self.assertStatus(resp, 400)
        self.assertIn('No such file', resp.json['message'])

        # Ask to make this a tile-based item properly
        resp = self.request(path='/item/%s/tiles' % itemId, method='POST',
                            user=self.admin, params={'fileId': fileId})
        self.assertStatusOk(resp)
        # Now the tile request should tell us about the file.  These are
        # specific to our test file
        resp = self.request(path='/item/%s/tiles' % itemId, user=self.admin)
        self.assertStatusOk(resp)
        tileMetadata = resp.json
        self.assertEqual(tileMetadata['tileWidth'], 256)
        self.assertEqual(tileMetadata['tileHeight'], 256)
        self.assertEqual(tileMetadata['sizeX'], 58368)
        self.assertEqual(tileMetadata['sizeY'], 12288)
        self.assertEqual(tileMetadata['levels'], 9)
        self.assertEqual(tileMetadata['magnification'], 40)
        self.assertEqual(tileMetadata['mm_x'], 0.00025)
        self.assertEqual(tileMetadata['mm_y'], 0.00025)
        tileMetadata['sparse'] = 5
        self._testTilesZXY(itemId, tileMetadata)

        # Check that we conditionally get JFIF headers
        resp = self.request(path='/item/%s/tiles/zxy/0/0/0' % itemId,
                            user=self.admin, isJson=False)
        self.assertStatusOk(resp)
        image = self.getBody(resp, text=False)
        self.assertNotEqual(image[:len(common.JFIFHeader)], common.JFIFHeader)

        resp = self.request(path='/item/%s/tiles/zxy/0/0/0' % itemId,
                            user=self.admin, isJson=False,
                            params={'encoding': 'JFIF'})
        self.assertStatusOk(resp)
        image = self.getBody(resp, text=False)
        self.assertEqual(image[:len(common.JFIFHeader)], common.JFIFHeader)

        resp = self.request(path='/item/%s/tiles/zxy/0/0/0' % itemId,
                            user=self.admin, isJson=False,
                            additionalHeaders=[('User-Agent', 'iPad')])
        self.assertStatusOk(resp)
        image = self.getBody(resp, text=False)
        self.assertEqual(image[:len(common.JFIFHeader)], common.JFIFHeader)

        resp = self.request(
            path='/item/%s/tiles/zxy/0/0/0' % itemId, user=self.admin,
            isJson=False, additionalHeaders=[(
                'User-Agent', 'Mozilla/5.0 (Macintosh; Intel Mac OS X '
                '10_12_3) AppleWebKit/602.4.8 (KHTML, like Gecko) '
                'Version/10.0.3 Safari/602.4.8')])
        self.assertStatusOk(resp)
        image = self.getBody(resp, text=False)
        self.assertEqual(image[:len(common.JFIFHeader)], common.JFIFHeader)

        resp = self.request(
            path='/item/%s/tiles/zxy/0/0/0' % itemId, user=self.admin,
            isJson=False, additionalHeaders=[(
                'User-Agent', 'Mozilla/5.0 (Windows NT 10.0; Win64; x64) '
                'AppleWebKit/537.36 (KHTML, like Gecko) Chrome/56.0.2924.87 '
                'Safari/537.36')])
        self.assertStatusOk(resp)
        image = self.getBody(resp, text=False)
        self.assertNotEqual(image[:len(common.JFIFHeader)], common.JFIFHeader)

        # Ask to make this a tile-based item again
        resp = self.request(path='/item/%s/tiles' % itemId, method='POST',
                            user=self.admin, params={'fileId': fileId})
        self.assertStatus(resp, 400)
        self.assertIn('Item already has', resp.json['message'])

        # We should be able to delete the large image information
        resp = self.request(path='/item/%s/tiles' % itemId, method='DELETE',
                            user=self.admin)
        self.assertStatusOk(resp)
        self.assertEqual(resp.json['deleted'], True)

        # We should no longer have tile information
        resp = self.request(path='/item/%s/tiles' % itemId, user=self.admin)
        self.assertStatus(resp, 400)
        self.assertIn('No large image file', resp.json['message'])

        # We should be able to re-add it (we are also testing that fileId is
        # optional if there is only one file).
        resp = self.request(path='/item/%s/tiles' % itemId, method='POST',
                            user=self.admin)
        self.assertStatusOk(resp)
        resp = self.request(path='/item/%s/tiles' % itemId, user=self.admin)
        self.assertStatusOk(resp)

    def testTilesFromTest(self):
        file = self._uploadFile(os.path.join(
            os.environ['LARGE_IMAGE_DATA'], 'sample_image.ptif'))
        items = [{'itemId': str(file['itemId']), 'fileId': str(file['_id'])}]
        # We should already have tile information.  Ask to delete it so we can
        # do other tests
        resp = self.request(path='/item/%s/tiles' % str(file['itemId']),
                            method='DELETE', user=self.admin)
        self.assertStatusOk(resp)
        self.assertEqual(resp.json['deleted'], True)
        # Create a second item
        resp = self.request(path='/item', method='POST', user=self.admin,
                            params={'folderId': self.publicFolder['_id'],
                                    'name': 'test'})
        self.assertStatusOk(resp)
        itemId = str(resp.json['_id'])
        items.append({'itemId': itemId})
        # Check that we can't create a tile set with another item's file
        resp = self.request(path='/item/%s/tiles' % itemId, method='POST',
                            user=self.admin,
                            params={'fileId': items[0]['fileId']})
        self.assertStatus(resp, 400)
        self.assertIn('The provided file must be in the provided item',
                      resp.json['message'])
        # Now create a test tile with the default options
        params = {'encoding': 'JPEG'}
        meta = self._createTestTiles(params, {
            'tileWidth': 256, 'tileHeight': 256,
            'sizeX': 256 * 2 ** 9, 'sizeY': 256 * 2 ** 9, 'levels': 10
        })
        self._testTilesZXY('test', meta, params)
        # Test most of our parameters in a single special case
        params = {
            'minLevel': 2,
            'maxLevel': 5,
            'tileWidth': 160,
            'tileHeight': 120,
            'sizeX': 5000,
            'sizeY': 3000,
            'encoding': 'JPEG'
        }
        meta = self._createTestTiles(params, {
            'tileWidth': 160, 'tileHeight': 120,
            'sizeX': 5000, 'sizeY': 3000, 'levels': 6
        })
        meta['minLevel'] = 2
        self._testTilesZXY('test', meta, params)
        # Test the fractal tiles with PNG
        params = {'fractal': 'true'}
        meta = self._createTestTiles(params, {
            'tileWidth': 256, 'tileHeight': 256,
            'sizeX': 256 * 2 ** 9, 'sizeY': 256 * 2 ** 9, 'levels': 10
        })
        self._testTilesZXY('test', meta, params, common.PNGHeader)
        # Test that the fractal isn't the same as the non-fractal
        resp = self.request(path='/item/test/tiles/zxy/0/0/0', user=self.admin,
                            params=params, isJson=False)
        image = self.getBody(resp, text=False)
        resp = self.request(path='/item/test/tiles/zxy/0/0/0', user=self.admin,
                            isJson=False)
        self.assertNotEqual(self.getBody(resp, text=False), image)
        # Test each property with an invalid value
        badParams = {
            'minLevel': 'a',
            'maxLevel': False,
            'tileWidth': (),
            'tileHeight': [],
            'sizeX': {},
            'sizeY': 1.3,
            'encoding': 2,
        }
        for key in badParams:
            err = ('parameter is an incorrect' if key is not 'encoding' else
                   'Invalid encoding')
            self._createTestTiles({key: badParams[key]}, error=err)

    def testTilesFromPNG(self):
        file = self._uploadFile(os.path.join(
            os.path.dirname(__file__), 'test_files', 'yb10kx5k.png'))
        itemId = str(file['itemId'])
        fileId = str(file['_id'])
        tileMetadata = self._postTileViaHttp(itemId, fileId)
        self.assertEqual(tileMetadata['tileWidth'], 256)
        self.assertEqual(tileMetadata['tileHeight'], 256)
        self.assertEqual(tileMetadata['sizeX'], 10000)
        self.assertEqual(tileMetadata['sizeY'], 5000)
        self.assertEqual(tileMetadata['levels'], 7)
        self.assertEqual(tileMetadata['magnification'], None)
        self.assertEqual(tileMetadata['mm_x'], None)
        self.assertEqual(tileMetadata['mm_y'], None)
        self._testTilesZXY(itemId, tileMetadata)
        # Ask to make this a tile-based item with an missing file ID (there are
        # now two files, so this will now fail).
        resp = self.request(path='/item/%s/tiles' % itemId, method='POST',
                            user=self.admin)
        self.assertStatus(resp, 400)
        self.assertIn('Missing "fileId"', resp.json['message'])
        # We should be able to delete the tiles
        resp = self.request(path='/item/%s/tiles' % itemId, method='DELETE',
                            user=self.admin)
        self.assertStatusOk(resp)
        self.assertEqual(resp.json['deleted'], True)
        # We should no longer have tile informaton
        resp = self.request(path='/item/%s/tiles' % itemId, user=self.admin)
        self.assertStatus(resp, 400)
        self.assertIn('No large image file', resp.json['message'])
        # This should work with a PNG with transparency, too.
        file = self._uploadFile(os.path.join(
            os.path.dirname(__file__), 'test_files', 'yb10kx5ktrans.png'))
        itemId = str(file['itemId'])
        fileId = str(file['_id'])
        tileMetadata = self._postTileViaHttp(itemId, fileId)
        self.assertEqual(tileMetadata['tileWidth'], 256)
        self.assertEqual(tileMetadata['tileHeight'], 256)
        self.assertEqual(tileMetadata['sizeX'], 10000)
        self.assertEqual(tileMetadata['sizeY'], 5000)
        self.assertEqual(tileMetadata['levels'], 7)
        self._testTilesZXY(itemId, tileMetadata)
        # We should be able to delete the tiles
        resp = self.request(path='/item/%s/tiles' % itemId, method='DELETE',
                            user=self.admin)
        self.assertStatusOk(resp)
        self.assertEqual(resp.json['deleted'], True)
        # We should no longer have tile information
        resp = self.request(path='/item/%s/tiles' % itemId, user=self.admin)
        self.assertStatus(resp, 400)
        self.assertIn('No large image file', resp.json['message'])
        # Make sure we don't auto-create a largeImage
        file = self._uploadFile(os.path.join(
            os.path.dirname(__file__), 'test_files', 'yb10kx5k.png'),
            'yb10kx5k.tiff')
        itemId = str(file['itemId'])
        resp = self.request(path='/item/%s/tiles' % itemId, user=self.admin)
        self.assertStatus(resp, 400)
        self.assertIn('No large image file', resp.json['message'])

        # Try to create an image, but delete the job and check that it fails.
        fileId = str(file['_id'])
        result = self._postTileViaHttp(itemId, fileId, jobAction='delete')
        self.assertIsNone(result)

    def testTilesFromGreyscale(self):
        file = self._uploadFile(os.path.join(
            os.path.dirname(__file__), 'test_files', 'grey10kx5k.tif'))
        itemId = str(file['itemId'])
        fileId = str(file['_id'])
        tileMetadata = self._postTileViaHttp(itemId, fileId)
        self.assertEqual(tileMetadata['tileWidth'], 256)
        self.assertEqual(tileMetadata['tileHeight'], 256)
        self.assertEqual(tileMetadata['sizeX'], 10000)
        self.assertEqual(tileMetadata['sizeY'], 5000)
        self.assertEqual(tileMetadata['levels'], 7)
        self.assertEqual(tileMetadata['magnification'], None)
        self.assertEqual(tileMetadata['mm_x'], None)
        self.assertEqual(tileMetadata['mm_y'], None)
        self._testTilesZXY(itemId, tileMetadata)

    def testTilesFromUnicodeName(self):
        # Unicode file names shouldn't cause problems when generating tiles.
        file = self._uploadFile(os.path.join(
            os.path.dirname(__file__), 'test_files', 'yb10kx5k.png'))
        # Our normal testing method doesn't pass through the unicode name
        # properly, so just change it after upload.
        file = self.model('file').load(file['_id'], force=True)
        file['name'] = u'\u0441\u043b\u0430\u0439\u0434'
        file = self.model('file').save(file)
        fileId = str(file['_id'])

        itemId = str(file['itemId'])
        item = self.model('item').load(itemId, force=True)
        item['name'] = u'item \u0441\u043b\u0430\u0439\u0434'
        item = self.model('item').save(item)

        tileMetadata = self._postTileViaHttp(itemId, fileId)
        self.assertEqual(tileMetadata['tileWidth'], 256)
        self.assertEqual(tileMetadata['tileHeight'], 256)
        self.assertEqual(tileMetadata['sizeX'], 10000)
        self.assertEqual(tileMetadata['sizeY'], 5000)
        self.assertEqual(tileMetadata['levels'], 7)
        self.assertEqual(tileMetadata['magnification'], None)
        self.assertEqual(tileMetadata['mm_x'], None)
        self.assertEqual(tileMetadata['mm_y'], None)
        self._testTilesZXY(itemId, tileMetadata)

    def testTilesWithUnicodeName(self):
        # Unicode file names shouldn't cause problems when accessing ptifs.
        # This requires an appropriate version of the python libtiff module.
        name = u'\u0441\u043b\u0430\u0439\u0434.ptif'
        origpath = os.path.join(
            os.environ['LARGE_IMAGE_DATA'], 'sample_image.ptif')
        altpath = os.path.join(os.environ['LARGE_IMAGE_DATA'], name)
        if os.path.exists(altpath):
            os.unlink(altpath)
        shutil.copy(origpath, altpath)
        item = self.model('item').createItem(
            name=name, creator=self.admin, folder=self.publicFolder,
            reuseExisting=True)
        adapter = assetstore_utilities.getAssetstoreAdapter(self.assetstore)
        adapter.importFile(item, altpath, self.user, name=name)
        resp = self.request(path='/item/%s/tiles' % item['_id'], user=self.admin)
        self.assertStatusOk(resp)
        tileMetadata = resp.json
        self.assertEqual(tileMetadata['tileWidth'], 256)
        self.assertEqual(tileMetadata['tileHeight'], 256)
        self.assertEqual(tileMetadata['sizeX'], 58368)
        self.assertEqual(tileMetadata['sizeY'], 12288)

    def testTilesFromBadFiles(self):
        # As of vips 8.2.4, alpha and unusual channels are removed upon
        # conversion to a JPEG-compressed tif file.  Originally, we performed a
        # test to show that these files didn't work.  They now do (though if
        # the file has a separated color space, it may not work as expected).

        # Uploading a non-image file should run a job, but not result in tiles
        file = self._uploadFile(os.path.join(
            os.path.dirname(__file__), 'test_files', 'notanimage.txt'))
        itemId = str(file['itemId'])
        fileId = str(file['_id'])
        tileMetadata = self._postTileViaHttp(itemId, fileId)
        self.assertEqual(tileMetadata, None)
        resp = self.request(path='/item/%s/tiles' % itemId, method='DELETE',
                            user=self.admin)
        self.assertStatusOk(resp)
        self.assertEqual(resp.json['deleted'], False)

        # Uploading a tif with a bad size shouldn't result in a usable large
        # image
        file = self._uploadFile(os.path.join(
            os.path.dirname(__file__), 'test_files', 'zero_gi.tif'))
        itemId = str(file['itemId'])
        resp = self.request(path='/item/%s/tiles' % itemId, user=self.admin)
        self.assertStatus(resp, 400)
        self.assertIn('No large image file', resp.json['message'])

    def testTilesFromSmallFile(self):
        # Uploading a two-channel luminance-alpha ptif should work
        file = self._uploadFile(os.path.join(
            os.path.dirname(__file__), 'test_files', 'small_la.tiff'))
        itemId = str(file['itemId'])
        resp = self.request(path='/item/%s/tiles' % itemId, user=self.admin)
        self.assertStatusOk(resp)
        tileMetadata = resp.json
        self.assertEqual(tileMetadata['tileWidth'], 2)
        self.assertEqual(tileMetadata['tileHeight'], 1)
        self.assertEqual(tileMetadata['sizeX'], 2)
        self.assertEqual(tileMetadata['sizeY'], 1)
        self.assertEqual(tileMetadata['levels'], 1)
        self._testTilesZXY(itemId, tileMetadata)

    def testTilesFromSVS(self):
        file = self._uploadFile(os.path.join(
            os.environ['LARGE_IMAGE_DATA'], 'sample_svs_image.TCGA-DU-6399-'
            '01A-01-TS1.e8eb65de-d63e-42db-af6f-14fefbbdf7bd.svs'))
        itemId = str(file['itemId'])
        fileId = str(file['_id'])
        # We should already have tile information.  Ask to delete it so we can
        # do other tests
        resp = self.request(path='/item/%s/tiles' % itemId, method='DELETE',
                            user=self.admin)
        self.assertStatusOk(resp)
        self.assertEqual(resp.json['deleted'], True)
        # Ask to make this a tile-based item
        resp = self.request(path='/item/%s/tiles' % itemId, method='POST',
                            user=self.admin, params={'fileId': fileId})
        self.assertStatusOk(resp)
        # Now the tile request should tell us about the file.  These are
        # specific to our test file
        resp = self.request(path='/item/%s/tiles' % itemId, user=self.admin)
        self.assertStatusOk(resp)
        tileMetadata = resp.json
        self.assertEqual(tileMetadata['tileWidth'], 240)
        self.assertEqual(tileMetadata['tileHeight'], 240)
        self.assertEqual(tileMetadata['sizeX'], 31872)
        self.assertEqual(tileMetadata['sizeY'], 13835)
        self.assertEqual(tileMetadata['levels'], 9)
        self.assertEqual(tileMetadata['magnification'], 40)
        self.assertEqual(tileMetadata['mm_x'], 0.0002457)
        self.assertEqual(tileMetadata['mm_y'], 0.0002457)
        self._testTilesZXY(itemId, tileMetadata)

        # Ask to make this a tile-based item again
        resp = self.request(path='/item/%s/tiles' % itemId, method='POST',
                            user=self.admin, params={'fileId': fileId})
        self.assertStatus(resp, 400)
        self.assertIn('Item already has', resp.json['message'])

        # Test different encodings
        self._testEncodings(itemId, tileMetadata=tileMetadata)

        # Test that edge options are honored
        resp = self.request(path='/item/%s/tiles/zxy/0/0/0' % itemId,
                            user=self.admin, isJson=False,
                            params={'encoding': 'PNG', 'edge': 'crop'})
        self.assertStatusOk(resp)
        image = self.getBody(resp, text=False)
        self.assertEqual(image[:len(common.PNGHeader)], common.PNGHeader)
        (width, height) = struct.unpack('!LL', image[16:24])
        self.assertEqual(width, 124)
        self.assertEqual(height, 54)
        with six.assertRaisesRegex(self, Exception, 'unknown color specifier'):
            self.request(path='/item/%s/tiles/zxy/0/0/0' % itemId,
                         user=self.admin, isJson=False,
                         params={'edge': 'not_a_color'})
        resp = self.request(path='/item/%s/tiles/zxy/0/0/0' % itemId,
                            user=self.admin, isJson=False,
                            params={'encoding': 'PNG', 'edge': '#DDD'})
        self.assertStatusOk(resp)
        greyImage = self.getBody(resp, text=False)
        self.assertEqual(greyImage[:len(common.PNGHeader)], common.PNGHeader)
        (width, height) = struct.unpack('!LL', greyImage[16:24])
        self.assertEqual(width, 240)
        self.assertEqual(height, 240)
        resp = self.request(path='/item/%s/tiles/zxy/0/0/0' % itemId,
                            user=self.admin, isJson=False,
                            params={'encoding': 'PNG', 'edge': 'yellow'})
        self.assertStatusOk(resp)
        image = self.getBody(resp, text=False)
        self.assertEqual(image[:len(common.PNGHeader)], common.PNGHeader)
        self.assertNotEqual(greyImage, image)

    def testTilesFromPowerOf3Tiles(self):
        from girder.plugins.large_image.tilesource import getTileSource
        file = self._uploadFile(os.path.join(
            os.environ['LARGE_IMAGE_DATA'], 'G10-3_pelvis_crop-powers-of-3.tif'))
        itemId = str(file['itemId'])
        resp = self.request(path='/item/%s/tiles' % itemId, user=self.admin)
        self.assertStatusOk(resp)
        tileMetadata = resp.json
        self.assertEqual(tileMetadata['tileWidth'], 128)
        self.assertEqual(tileMetadata['tileHeight'], 128)
        self.assertEqual(tileMetadata['sizeX'], 3000)
        self.assertEqual(tileMetadata['sizeY'], 5000)
        self.assertEqual(tileMetadata['levels'], 7)
        self._testTilesZXY(itemId, tileMetadata)
        source = getTileSource('girder_item://' + itemId, user=self.admin)
        self.assertEqual(len(source._svslevels), 7)
        self.assertTrue(all([level['svslevel'] == 0 for level in source._svslevels]))

    def testTilesFromPTIFJpeg2K(self):
        file = self._uploadFile(os.path.join(
            os.environ['LARGE_IMAGE_DATA'], 'huron.image2_jpeg2k.tif'))
        itemId = str(file['itemId'])
        # The tile request should tell us about the file.  These are specific
        # to our test file
        resp = self.request(path='/item/%s/tiles' % itemId, user=self.admin)
        self.assertStatusOk(resp)
        tileMetadata = resp.json
        self.assertEqual(tileMetadata['tileWidth'], 256)
        self.assertEqual(tileMetadata['tileHeight'], 256)
        self.assertEqual(tileMetadata['sizeX'], 9158)
        self.assertEqual(tileMetadata['sizeY'], 11273)
        self.assertEqual(tileMetadata['levels'], 7)
        self.assertEqual(tileMetadata['magnification'], None)
        self._testTilesZXY(itemId, tileMetadata)

    def testTilesFromPIL(self):
        # Allow images bigger than our test
        from girder.plugins.large_image import constants
        self.model('setting').set(
            constants.PluginSettings.LARGE_IMAGE_MAX_SMALL_IMAGE_SIZE, 2048)

        file = self._uploadFile(os.path.join(
            os.environ['LARGE_IMAGE_DATA'], 'sample_Easy1.png'))
        itemId = str(file['itemId'])
        fileId = str(file['_id'])
        # Ask to make this a tile-based item
        resp = self.request(path='/item/%s/tiles' % itemId, method='POST',
                            user=self.admin, params={'fileId': fileId})
        self.assertStatusOk(resp)
        # Now the tile request should tell us about the file.  These are
        # specific to our test file
        resp = self.request(path='/item/%s/tiles' % itemId, user=self.admin)
        self.assertStatusOk(resp)
        tileMetadata = resp.json
        self.assertEqual(tileMetadata['tileWidth'], 1790)
        self.assertEqual(tileMetadata['tileHeight'], 1046)
        self.assertEqual(tileMetadata['sizeX'], 1790)
        self.assertEqual(tileMetadata['sizeY'], 1046)
        self.assertEqual(tileMetadata['levels'], 1)
        self.assertEqual(tileMetadata['magnification'], None)
        self.assertEqual(tileMetadata['mm_x'], None)
        self.assertEqual(tileMetadata['mm_y'], None)
        self._testTilesZXY(itemId, tileMetadata)

        # Ask to make this a tile-based item again
        resp = self.request(path='/item/%s/tiles' % itemId, method='POST',
                            user=self.admin, params={'fileId': fileId})
        self.assertStatus(resp, 400)
        self.assertIn('Item already has', resp.json['message'])

        # Test different encodings
        self._testEncodings(itemId, tileMetadata=tileMetadata)

        # Test with different max size options.
        resp = self.request(path='/item/%s/tiles' % itemId, user=self.admin,
                            params={'maxSize': 100})
        self.assertStatus(resp, 400)
        self.assertIn('tile size is too large', resp.json['message'])
        resp = self.request(path='/item/%s/tiles' % itemId,
                            user=self.admin,
                            params={'maxSize': 1800})
        self.assertStatusOk(resp)
        resp = self.request(path='/item/%s/tiles' % itemId, user=self.admin,
                            params={'maxSize': 'not valid'})
        self.assertStatus(resp, 400)
        self.assertIn('maxSize must be', resp.json['message'])
        resp = self.request(
            path='/item/%s/tiles' % itemId, user=self.admin,
            params={'maxSize': json.dumps({'width': 1800, 'height': 1100})})
        self.assertStatusOk(resp)
        resp = self.request(
            path='/item/%s/tiles' % itemId, user=self.admin,
            params={'maxSize': json.dumps({'width': 1100, 'height': 1800})})
        self.assertStatus(resp, 400)
        self.assertIn('tile size is too large', resp.json['message'])

    def testDummyTileSource(self):
        # We can't actually load the dummy source via the endpoints if we have
        # all of the requirements installed, so just check that it exists and
        # will return appropriate values.
        from girder.plugins.large_image.tilesource.dummy import DummyTileSource
        dummy = DummyTileSource()
        self.assertEqual(dummy.getTile(0, 0, 0), '')
        tileMetadata = dummy.getMetadata()
        self.assertEqual(tileMetadata['tileWidth'], 0)
        self.assertEqual(tileMetadata['tileHeight'], 0)
        self.assertEqual(tileMetadata['sizeX'], 0)
        self.assertEqual(tileMetadata['sizeY'], 0)
        self.assertEqual(tileMetadata['levels'], 0)
        self.assertEqual(tileMetadata['magnification'], None)
        self.assertEqual(tileMetadata['mm_x'], None)
        self.assertEqual(tileMetadata['mm_y'], None)

    def testThumbnails(self):
        file = self._uploadFile(os.path.join(
            os.environ['LARGE_IMAGE_DATA'], 'sample_image.ptif'))
        itemId = str(file['itemId'])
        fileId = str(file['_id'])
        # We should already have tile information.  Ask to delete it so we can
        # do other tests
        resp = self.request(path='/item/%s/tiles' % itemId, method='DELETE',
                            user=self.admin)
        self.assertStatusOk(resp)
        self.assertEqual(resp.json['deleted'], True)
        # We shouldn't be able to get a thumbnail yet
        resp = self.request(path='/item/%s/tiles/thumbnail' % itemId,
                            user=self.admin)
        self.assertStatus(resp, 400)
        self.assertIn('No large image file', resp.json['message'])
        # Ask to make this a tile-based item
        resp = self.request(path='/item/%s/tiles' % itemId, method='POST',
                            user=self.admin, params={'fileId': fileId})
        self.assertStatusOk(resp)
        # Get metadata to use in our thumbnail tests
        resp = self.request(path='/item/%s/tiles' % itemId, user=self.admin)
        self.assertStatusOk(resp)
        tileMetadata = resp.json
        # Now we should be able to get a thumbnail
        resp = self.request(path='/item/%s/tiles/thumbnail' % itemId,
                            user=self.admin, isJson=False)
        self.assertStatusOk(resp)
        image = self.getBody(resp, text=False)
        self.assertEqual(image[:len(common.JPEGHeader)], common.JPEGHeader)
        defaultLength = len(image)

        # Test different encodings
        self._testEncodings(itemId, path='/item/%s/tiles/thumbnail', error=400)

        # Test width and height using PNGs
        resp = self.request(path='/item/%s/tiles/thumbnail' % itemId,
                            user=self.admin, isJson=False,
                            params={'encoding': 'PNG'})
        self.assertStatusOk(resp)
        image = self.getBody(resp, text=False)
        self.assertEqual(image[:len(common.PNGHeader)], common.PNGHeader)
        (width, height) = struct.unpack('!LL', image[16:24])
        self.assertEqual(max(width, height), 256)
        # We know that we are using an example where the width is greater than
        # the height
        origWidth = int(tileMetadata['sizeX'] *
                        2 ** -(tileMetadata['levels'] - 1))
        origHeight = int(tileMetadata['sizeY'] *
                         2 ** -(tileMetadata['levels'] - 1))
        self.assertEqual(height, int(width * origHeight / origWidth))
        resp = self.request(path='/item/%s/tiles/thumbnail' % itemId,
                            user=self.admin, isJson=False,
                            params={'encoding': 'PNG', 'width': 200})
        self.assertStatusOk(resp)
        image = self.getBody(resp, text=False)
        self.assertEqual(image[:len(common.PNGHeader)], common.PNGHeader)
        (width, height) = struct.unpack('!LL', image[16:24])
        self.assertEqual(width, 200)
        self.assertEqual(height, int(width * origHeight / origWidth))
        resp = self.request(path='/item/%s/tiles/thumbnail' % itemId,
                            user=self.admin, isJson=False,
                            params={'encoding': 'PNG', 'height': 200})
        self.assertStatusOk(resp)
        image = self.getBody(resp, text=False)
        self.assertEqual(image[:len(common.PNGHeader)], common.PNGHeader)
        (width, height) = struct.unpack('!LL', image[16:24])
        self.assertEqual(height, 200)
        self.assertEqual(width, int(height * origWidth / origHeight))
        resp = self.request(path='/item/%s/tiles/thumbnail' % itemId,
                            user=self.admin, isJson=False,
                            params={'encoding': 'PNG',
                                    'width': 180, 'height': 180})
        self.assertStatusOk(resp)
        image = self.getBody(resp, text=False)
        self.assertEqual(image[:len(common.PNGHeader)], common.PNGHeader)
        (width, height) = struct.unpack('!LL', image[16:24])
        self.assertEqual(width, 180)
        self.assertEqual(height, int(width * origHeight / origWidth))

        # Test bad parameters
        badParams = [
            ({'encoding': 'invalid'}, 400, 'Invalid encoding'),
            ({'width': 'invalid'}, 400, 'incorrect type'),
            ({'width': 0}, 400, 'Invalid width or height'),
            ({'width': -5}, 400, 'Invalid width or height'),
            ({'height': 'invalid'}, 400, 'incorrect type'),
            ({'height': 0}, 400, 'Invalid width or height'),
            ({'height': -5}, 400, 'Invalid width or height'),
            ({'jpegQuality': 'invalid'}, 400, 'incorrect type'),
            ({'jpegSubsampling': 'invalid'}, 400, 'incorrect type'),
        ]
        for entry in badParams:
            resp = self.request(path='/item/%s/tiles/thumbnail' % itemId,
                                user=self.admin,
                                params=entry[0])
            self.assertStatus(resp, entry[1])
            self.assertIn(entry[2], resp.json['message'])

        # Test that we get a thumbnail from a cached file
        resp = self.request(path='/item/%s/tiles/thumbnail' % itemId,
                            user=self.admin, isJson=False)
        self.assertStatusOk(resp)
        image = self.getBody(resp, text=False)
        self.assertEqual(image[:len(common.JPEGHeader)], common.JPEGHeader)
        self.assertEqual(len(image), defaultLength)

        # We should report one thumbnail
        item = self.model('item').load(itemId, user=self.admin)
        present, removed = self.model(
            'image_item', 'large_image').removeThumbnailFiles(item, keep=10)
        self.assertGreater(present, 5)

        # Remove the item, and then there should be zero files.
        self.model('item').remove(item)
        present, removed = self.model(
            'image_item', 'large_image').removeThumbnailFiles(item, keep=10)
        self.assertEqual(present, 0)

    def testRegions(self):
        file = self._uploadFile(os.path.join(
            os.environ['LARGE_IMAGE_DATA'], 'sample_image.ptif'))
        itemId = str(file['itemId'])
        # Get metadata to use in our tests
        resp = self.request(path='/item/%s/tiles' % itemId, user=self.admin)
        self.assertStatusOk(resp)
        tileMetadata = resp.json

        # Test bad parameters
        badParams = [
            ({'encoding': 'invalid', 'width': 10}, 400, 'Invalid encoding'),
            ({'width': 'invalid'}, 400, 'incorrect type'),
            ({'width': -5}, 400, 'Invalid output width or height'),
            ({'height': 'invalid'}, 400, 'incorrect type'),
            ({'height': -5}, 400, 'Invalid output width or height'),
            ({'jpegQuality': 'invalid', 'width': 10}, 400, 'incorrect type'),
            ({'jpegSubsampling': 'invalid', 'width': 10}, 400,
             'incorrect type'),
            ({'left': 'invalid'}, 400, 'incorrect type'),
            ({'right': 'invalid'}, 400, 'incorrect type'),
            ({'top': 'invalid'}, 400, 'incorrect type'),
            ({'bottom': 'invalid'}, 400, 'incorrect type'),
            ({'regionWidth': 'invalid'}, 400, 'incorrect type'),
            ({'regionHeight': 'invalid'}, 400, 'incorrect type'),
            ({'units': 'invalid'}, 400, 'Invalid units'),
        ]
        for entry in badParams:
            resp = self.request(path='/item/%s/tiles/region' % itemId,
                                user=self.admin,
                                params=entry[0])
            self.assertStatus(resp, entry[1])
            self.assertIn(entry[2], resp.json['message'])

        # Get a small region for testing.  Our test file is sparse, so
        # initially get a region where there is full information.
        params = {'regionWidth': 1000, 'regionHeight': 1000,
                  'left': 48000, 'top': 3000}
        resp = self.request(path='/item/%s/tiles/region' % itemId,
                            user=self.admin, isJson=False, params=params)
        self.assertStatusOk(resp)
        image = origImage = self.getBody(resp, text=False)
        self.assertEqual(image[:len(common.JPEGHeader)], common.JPEGHeader)

        # Test different encodings
        self._testEncodings(itemId, path='/item/%s/tiles/region',
                            params=params, error=400)

        # Test using negative offsets
        params['left'] -= tileMetadata['sizeX']
        params['top'] -= tileMetadata['sizeY']
        resp = self.request(path='/item/%s/tiles/region' % itemId,
                            user=self.admin, isJson=False, params=params)
        self.assertStatusOk(resp)
        image = self.getBody(resp, text=False)
        self.assertEqual(image, origImage)
        # We should get the same image using right and bottom
        params = {
            'left': params['left'], 'top': params['top'],
            'right': params['left'] + 1000, 'bottom': params['top'] + 1000}
        resp = self.request(path='/item/%s/tiles/region' % itemId,
                            user=self.admin, isJson=False, params=params)
        self.assertStatusOk(resp)
        image = self.getBody(resp, text=False)
        self.assertEqual(image, origImage)
        params = {
            'regionWidth': 1000, 'regionHeight': 1000,
            'right': params['right'], 'bottom': params['bottom']}
        resp = self.request(path='/item/%s/tiles/region' % itemId,
                            user=self.admin, isJson=False, params=params)
        self.assertStatusOk(resp)
        image = self.getBody(resp, text=False)
        self.assertEqual(image, origImage)

        # Fractions should get us the same results
        params = {
            'regionWidth': 1000.0 / tileMetadata['sizeX'],
            'regionHeight': 1000.0 / tileMetadata['sizeY'],
            'left': 48000.0 / tileMetadata['sizeX'],
            'top': 3000.0 / tileMetadata['sizeY'],
            'units': 'fraction'}
        resp = self.request(path='/item/%s/tiles/region' % itemId,
                            user=self.admin, isJson=False, params=params)
        self.assertStatusOk(resp)
        image = self.getBody(resp, text=False)
        self.assertEqual(image, origImage)

        # 0-sized results are allowed
        params = {'regionWidth': 1000, 'regionHeight': 0,
                  'left': 48000, 'top': 3000, 'width': 1000, 'height': 1000}
        resp = self.request(path='/item/%s/tiles/region' % itemId,
                            user=self.admin, isJson=False, params=params)
        self.assertStatusOk(resp)
        image = self.getBody(resp, text=False)
        self.assertEqual(len(image), 0)

        # Test scaling (and a sparse region from our file)
        params = {'regionWidth': 2000, 'regionHeight': 1500,
                  'width': 500, 'height': 500, 'encoding': 'PNG'}
        resp = self.request(path='/item/%s/tiles/region' % itemId,
                            user=self.admin, isJson=False, params=params)
        self.assertStatusOk(resp)
        image = self.getBody(resp, text=False)
        self.assertEqual(image[:len(common.PNGHeader)], common.PNGHeader)
        (width, height) = struct.unpack('!LL', image[16:24])
        self.assertEqual(width, 500)
        self.assertEqual(height, 375)

        # test svs image
        file = self._uploadFile(os.path.join(
            os.environ['LARGE_IMAGE_DATA'], 'sample_svs_image.TCGA-DU-6399-'
            '01A-01-TS1.e8eb65de-d63e-42db-af6f-14fefbbdf7bd.svs'))
        itemId = str(file['itemId'])
        params = {'regionWidth': 2000, 'regionHeight': 1500,
                  'width': 1000, 'height': 1000, 'encoding': 'PNG'}
        resp = self.request(path='/item/%s/tiles/region' % itemId,
                            user=self.admin, isJson=False, params=params)
        self.assertStatusOk(resp)
        image = self.getBody(resp, text=False)
        self.assertEqual(image[:len(common.PNGHeader)], common.PNGHeader)
        (width, height) = struct.unpack('!LL', image[16:24])
        self.assertEqual(width, 1000)
        self.assertEqual(height, 750)

        # test magnification
        params = {'regionWidth': 2000, 'regionHeight': 1500,
                  'magnification': 15, 'encoding': 'PNG'}
        resp = self.request(path='/item/%s/tiles/region' % itemId,
                            user=self.admin, isJson=False, params=params)
        self.assertStatusOk(resp)
        image = self.getBody(resp, text=False)
        self.assertEqual(image[:len(common.PNGHeader)], common.PNGHeader)
        (width, height) = struct.unpack('!LL', image[16:24])
        self.assertEqual(width, 750)
        self.assertEqual(height, 562)

        # test magnification with exact requirements
        params = {'regionWidth': 2000, 'regionHeight': 1500,
                  'magnification': 15, 'exact': True, 'encoding': 'PNG'}
        resp = self.request(path='/item/%s/tiles/region' % itemId,
                            user=self.admin, isJson=False, params=params)
        self.assertStatusOk(resp)
        image = self.getBody(resp, text=False)
        self.assertEqual(len(image), 0)

        params = {'regionWidth': 2000, 'regionHeight': 1500,
                  'magnification': 10, 'exact': True, 'encoding': 'PNG'}
        resp = self.request(path='/item/%s/tiles/region' % itemId,
                            user=self.admin, isJson=False, params=params)
        self.assertStatusOk(resp)
        image = self.getBody(resp, text=False)
        self.assertEqual(image[:len(common.PNGHeader)], common.PNGHeader)
        (width, height) = struct.unpack('!LL', image[16:24])
        self.assertEqual(width, 500)
        self.assertEqual(height, 375)

    def testGetTileSource(self):
        from girder.plugins.large_image.tilesource import getTileSource

        # Upload a PTIF and make it a large_image
        file = self._uploadFile(os.path.join(
            os.environ['LARGE_IMAGE_DATA'], 'sample_image.ptif'))
        itemId = str(file['itemId'])
        # We should have access via getTileSource
        source = getTileSource('girder_item://' + itemId, user=self.admin)
        image, mime = source.getThumbnail(encoding='PNG', height=200)
        self.assertEqual(image[:len(common.PNGHeader)], common.PNGHeader)

        # We can also use a file with getTileSource.  The user is ignored.
        source = getTileSource(os.path.join(
            os.environ['LARGE_IMAGE_DATA'], 'sample_svs_image.TCGA-DU-6399-'
            '01A-01-TS1.e8eb65de-d63e-42db-af6f-14fefbbdf7bd.svs'),
            user=self.admin, encoding='PNG')
        image, mime = source.getThumbnail(encoding='JPEG', width=200)
        self.assertEqual(image[:len(common.JPEGHeader)], common.JPEGHeader)

    def testTilesLoadModelCache(self):
        from girder.plugins.large_image import loadmodelcache
        loadmodelcache.invalidateLoadModelCache()
        token = self._genToken(self.admin)
        file = self._uploadFile(os.path.join(
            os.environ['LARGE_IMAGE_DATA'], 'sample_image.ptif'))
        itemId = str(file['itemId'])
        # Now the tile request should tell us about the file.  These are
        # specific to our test file
        resp = self.request(path='/item/%s/tiles' % itemId, token=token)
        self.assertStatusOk(resp)
        tileMetadata = resp.json
        tileMetadata['sparse'] = 5
        self._testTilesZXY(itemId, tileMetadata, token=token)
        self.assertGreater(loadmodelcache.LoadModelCache[
            loadmodelcache.LoadModelCache.keys()[0]]['hits'], 70)

    def testTilesAutoSetOption(self):
        from girder.plugins.large_image import constants

        file = self._uploadFile(os.path.join(
            os.environ['LARGE_IMAGE_DATA'], 'sample_image.ptif'),
            'sample_image.PTIF')
        itemId = str(file['itemId'])
        # We should already have tile information.
        resp = self.request(path='/item/%s/tiles' % itemId, user=self.admin)
        self.assertStatusOk(resp)
        # Turn off auto-set and try again
        self.model('setting').set(
            constants.PluginSettings.LARGE_IMAGE_AUTO_SET, 'false')
        file = self._uploadFile(os.path.join(
            os.environ['LARGE_IMAGE_DATA'], 'sample_image.ptif'))
        itemId = str(file['itemId'])
        resp = self.request(path='/item/%s/tiles' % itemId, user=self.admin)
        self.assertStatus(resp, 400)
        self.assertIn('No large image file', resp.json['message'])
        # Turn it back on
        self.model('setting').set(
            constants.PluginSettings.LARGE_IMAGE_AUTO_SET, 'true')
        file = self._uploadFile(os.path.join(
            os.environ['LARGE_IMAGE_DATA'], 'sample_image.ptif'))
        itemId = str(file['itemId'])
        resp = self.request(path='/item/%s/tiles' % itemId, user=self.admin)
        self.assertStatusOk(resp)

    def testTilesAssociatedImages(self):
        # Test with a PTIF image
        file = self._uploadFile(os.path.join(
            os.environ['LARGE_IMAGE_DATA'], 'sample_image.ptif'),
            'sample_image.PTIF')
        itemId = str(file['itemId'])

        resp = self.request(path='/item/%s/tiles/images' % itemId, user=self.admin)
        self.assertStatusOk(resp)
        self.assertEqual(resp.json, ['label', 'macro'])
        resp = self.request(path='/item/%s/tiles/images/label' % itemId,
                            user=self.admin, isJson=False)
        self.assertStatusOk(resp)
        image = self.getBody(resp, text=False)
        self.assertEqual(image[:len(common.JPEGHeader)], common.JPEGHeader)
        resp = self.request(
            path='/item/%s/tiles/images/label' % itemId, user=self.admin,
            isJson=False, params={'encoding': 'PNG', 'width': 256, 'height': 256})
        self.assertStatusOk(resp)
        image = self.getBody(resp, text=False)
        self.assertEqual(image[:len(common.PNGHeader)], common.PNGHeader)
        (width, height) = struct.unpack('!LL', image[16:24])
        self.assertEqual(max(width, height), 256)

        # Test different encodings
        self._testEncodings(itemId, path='/item/%s/tiles/images/label')

        # Test missing associated image
        resp = self.request(path='/item/%s/tiles/images/nosuchimage' % itemId,
                            user=self.admin)
        self.assertStatusOk(resp)
        self.assertEqual(resp.json, None)

        # Test with an SVS image
        file = self._uploadFile(os.path.join(
            os.environ['LARGE_IMAGE_DATA'], 'sample_svs_image.TCGA-DU-6399-'
            '01A-01-TS1.e8eb65de-d63e-42db-af6f-14fefbbdf7bd.svs'))
        itemId = str(file['itemId'])
        resp = self.request(path='/item/%s/tiles/images' % itemId, user=self.admin)
        self.assertStatusOk(resp)
        self.assertEqual(resp.json, ['label', 'macro', 'thumbnail'])
        resp = self.request(path='/item/%s/tiles/images/macro' % itemId,
                            user=self.admin, isJson=False)
        self.assertStatusOk(resp)
        image = self.getBody(resp, text=False)
        self.assertEqual(image[:len(common.JPEGHeader)], common.JPEGHeader)
        resp = self.request(path='/item/%s/tiles/images/nosuchimage' % itemId,
                            user=self.admin)
        self.assertStatusOk(resp)
        self.assertEqual(resp.json, None)

        # Test with an image that doesn't have associated images
        file = self._uploadFile(os.path.join(
            os.environ['LARGE_IMAGE_DATA'], 'sample_Easy1.png'))
        itemId = str(file['itemId'])
        fileId = str(file['_id'])
        # Ask to make this a tile-based item
        resp = self.request(path='/item/%s/tiles' % itemId, method='POST',
                            user=self.admin, params={'fileId': fileId})
        self.assertStatusOk(resp)
        resp = self.request(path='/item/%s/tiles/images' % itemId, user=self.admin)
        self.assertStatusOk(resp)
        self.assertEqual(resp.json, [])
        resp = self.request(path='/item/%s/tiles/images/nosuchimage' % itemId,
                            user=self.admin)
        self.assertStatusOk(resp)
        self.assertEqual(resp.json, None)<|MERGE_RESOLUTION|>--- conflicted
+++ resolved
@@ -85,8 +85,6 @@
         image = self.getBody(resp, text=False)
         self.assertEqual(image[:len(common.PNGHeader)], common.PNGHeader)
 
-<<<<<<< HEAD
-=======
         # test content disposition
         if not tileMetadata:
             params['contentDisposition'] = 'inline'
@@ -120,7 +118,6 @@
                 resp.headers.get('Content-Disposition') is None or
                 'largeImageThumbnail' in resp.headers['Content-Disposition'])
 
->>>>>>> 0bc0a8dc
         # Check that JPEG options are honored.
         # JPEG is the default encoding
         del params['encoding']
